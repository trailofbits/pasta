--- conflicted
+++ resolved
@@ -1,15 +1,9 @@
 from pypasta import *
-<<<<<<< HEAD
 from graphtage import BuildOptions, ListNode, printer, StringNode, TreeNode
 from graphtage.ast import Module
 from graphtage.builder import BasicBuilder, Builder
 from graphtage.dataclasses import DataClassNode
 from graphtage.pydiff import PyDiffFormatter  # print_diff, build_tree
-=======
-from graphtage import printer
-from graphtage.tree import TreeNode
-from graphtage.pydiff import print_diff
->>>>>>> 5af4a546
 from argparse import ArgumentParser
 import os, sys
 from typing import List
@@ -49,7 +43,6 @@
     return ast
 
 
-<<<<<<< HEAD
 class Function(DataClassNode):
     name: StringNode
     decls: ListNode
@@ -117,10 +110,6 @@
             decls=ListNode(children[1:num_declarations+1]),
             body=ListNode(children[1+num_declarations:])
         )
-=======
-def _build_tree(ast: AST) -> TreeNode:
-    """Converts a Pasta AST into Graphtage IR."""
-    pass
 
 
 def _view_ast(ast: AST):
@@ -159,7 +148,6 @@
                     _print_children(child)
 
         _print_children(child)
->>>>>>> 5af4a546
 
 
 def main():
