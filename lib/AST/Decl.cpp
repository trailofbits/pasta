/*
 * Copyright (c) 2021 Trail of Bits, Inc.
 */

// This file is auto-generated.

#define PASTA_IN_DECL_CPP
#ifndef PASTA_IN_BOOTSTRAP
#pragma clang diagnostic push
#pragma clang diagnostic ignored "-Wimplicit-int-conversion"
#pragma clang diagnostic ignored "-Wsign-conversion"
#pragma clang diagnostic ignored "-Wshorten-64-to-32"
#include <clang/AST/Decl.h>
#include <clang/AST/DeclCXX.h>
#include <clang/AST/DeclFriend.h>
#include <clang/AST/DeclObjC.h>
#include <clang/AST/DeclOpenMP.h>
#include <clang/AST/DeclTemplate.h>
#include <clang/Frontend/CompilerInstance.h>
#pragma clang diagnostic pop

namespace clang {
using OMPDeclarativeDirectiveDecl = OMPDeclarativeDirective<Decl>;
using OMPDeclarativeDirectiveValueDecl = OMPDeclarativeDirective<ValueDecl>;
}  // namespace clang

#include <pasta/AST/Decl.h>
#include <pasta/AST/Stmt.h>
#include <pasta/AST/Type.h>
#include "AST.h"
#include "Builder.h"

#define PASTA_DEFINE_BASE_OPERATORS(base, derived) \
    std::optional<class derived> derived::From(const class base &that) { \
      if (auto decl_ptr = clang::dyn_cast<clang::derived>(that.u.base)) { \
        return DeclBuilder::Create<class derived>(that.ast, decl_ptr); \
      } else { \
        return std::nullopt; \
      } \
    }

#define PASTA_DEFINE_DERIVED_OPERATORS(base, derived) \
    base::base(const class derived &that) \
        : base(that.ast, that.u.Decl) {} \
    base::base(class derived &&that) noexcept \
        : base(std::move(that.ast), that.u.Decl) {} \
    base &base::operator=(const class derived &that) { \
      if (ast != that.ast) { \
        ast = that.ast; \
      } \
      u.Decl = that.u.Decl; \
      kind = that.kind; \
      return *this; \
    } \
    base &base::operator=(class derived &&that) noexcept { \
      if (this != &that) { \
        ast = std::move(that.ast); \
        u.Decl = that.u.Decl; \
        kind = that.kind; \
      } \
      return *this; \
    }

#define PASTA_DEFINE_DECLCONTEXT_OPERATORS(base, derived) \
    base::base(const class derived &that) \
        : base(that.ast, clang::dyn_cast<clang::derived>(that.u.Decl)) {} \
    base::base(class derived &&that) noexcept \
        : base(std::move(that.ast), clang::dyn_cast<clang::derived>(that.u.Decl)) {} \
    base &base::operator=(const class derived &that) { \
      if (ast != that.ast) { \
        ast = that.ast; \
      } \
      u.DeclContext = clang::dyn_cast<clang::derived>(that.u.Decl); \
      return *this; \
    } \
    base &base::operator=(class derived &&that) noexcept { \
      ast = std::move(that.ast); \
      u.DeclContext = clang::dyn_cast<clang::derived>(that.u.Decl); \
      return *this; \
    }

namespace pasta {

DeclVisitor::~DeclVisitor(void) {}

void DeclVisitor::Accept(const Decl &decl) {
  switch (decl.Kind()) {
#define PASTA_VISIT_DECL(name) \
    case DeclKind::k ## name: \
      Visit ## name ## Decl(reinterpret_cast<const name ## Decl &>(decl)); \
      break;

    PASTA_FOR_EACH_DECL_IMPL(PASTA_VISIT_DECL, PASTA_IGNORE_ABSTRACT)
#undef PASTA_VISIT_DECL
  }
}

void DeclVisitor::VisitDecl(const Decl &decl) {
  (void) decl;
}

void DeclVisitor::VisitEmptyDecl(const EmptyDecl &decl) {
  VisitDecl(decl);
}

void DeclVisitor::VisitExportDecl(const ExportDecl &decl) {
  VisitDecl(decl);
}

void DeclVisitor::VisitExternCContextDecl(const ExternCContextDecl &decl) {
  VisitDecl(decl);
}

void DeclVisitor::VisitFileScopeAsmDecl(const FileScopeAsmDecl &decl) {
  VisitDecl(decl);
}

void DeclVisitor::VisitFriendDecl(const FriendDecl &decl) {
  VisitDecl(decl);
}

void DeclVisitor::VisitFriendTemplateDecl(const FriendTemplateDecl &decl) {
  VisitDecl(decl);
}

void DeclVisitor::VisitImportDecl(const ImportDecl &decl) {
  VisitDecl(decl);
}

void DeclVisitor::VisitLifetimeExtendedTemporaryDecl(const LifetimeExtendedTemporaryDecl &decl) {
  VisitDecl(decl);
}

void DeclVisitor::VisitLinkageSpecDecl(const LinkageSpecDecl &decl) {
  VisitDecl(decl);
}

void DeclVisitor::VisitNamedDecl(const NamedDecl &decl) {
  VisitDecl(decl);
}

void DeclVisitor::VisitNamespaceAliasDecl(const NamespaceAliasDecl &decl) {
  VisitNamedDecl(decl);
}

void DeclVisitor::VisitNamespaceDecl(const NamespaceDecl &decl) {
  VisitNamedDecl(decl);
}

void DeclVisitor::VisitObjCCompatibleAliasDecl(const ObjCCompatibleAliasDecl &decl) {
  VisitNamedDecl(decl);
}

void DeclVisitor::VisitObjCContainerDecl(const ObjCContainerDecl &decl) {
  VisitNamedDecl(decl);
}

void DeclVisitor::VisitObjCImplDecl(const ObjCImplDecl &decl) {
  VisitObjCContainerDecl(decl);
}

void DeclVisitor::VisitObjCImplementationDecl(const ObjCImplementationDecl &decl) {
  VisitObjCImplDecl(decl);
}

void DeclVisitor::VisitObjCInterfaceDecl(const ObjCInterfaceDecl &decl) {
  VisitObjCContainerDecl(decl);
}

void DeclVisitor::VisitObjCMethodDecl(const ObjCMethodDecl &decl) {
  VisitNamedDecl(decl);
}

void DeclVisitor::VisitObjCPropertyDecl(const ObjCPropertyDecl &decl) {
  VisitNamedDecl(decl);
}

void DeclVisitor::VisitObjCPropertyImplDecl(const ObjCPropertyImplDecl &decl) {
  VisitDecl(decl);
}

void DeclVisitor::VisitObjCProtocolDecl(const ObjCProtocolDecl &decl) {
  VisitObjCContainerDecl(decl);
}

void DeclVisitor::VisitPragmaCommentDecl(const PragmaCommentDecl &decl) {
  VisitDecl(decl);
}

void DeclVisitor::VisitPragmaDetectMismatchDecl(const PragmaDetectMismatchDecl &decl) {
  VisitDecl(decl);
}

void DeclVisitor::VisitRequiresExprBodyDecl(const RequiresExprBodyDecl &decl) {
  VisitDecl(decl);
}

void DeclVisitor::VisitStaticAssertDecl(const StaticAssertDecl &decl) {
  VisitDecl(decl);
}

void DeclVisitor::VisitTemplateDecl(const TemplateDecl &decl) {
  VisitNamedDecl(decl);
}

void DeclVisitor::VisitTemplateTemplateParmDecl(const TemplateTemplateParmDecl &decl) {
  VisitTemplateDecl(decl);
}

void DeclVisitor::VisitTranslationUnitDecl(const TranslationUnitDecl &decl) {
  VisitDecl(decl);
}

void DeclVisitor::VisitTypeDecl(const TypeDecl &decl) {
  VisitNamedDecl(decl);
}

void DeclVisitor::VisitTypedefNameDecl(const TypedefNameDecl &decl) {
  VisitTypeDecl(decl);
}

void DeclVisitor::VisitUnresolvedUsingIfExistsDecl(const UnresolvedUsingIfExistsDecl &decl) {
  VisitNamedDecl(decl);
}

void DeclVisitor::VisitUnresolvedUsingTypenameDecl(const UnresolvedUsingTypenameDecl &decl) {
  VisitTypeDecl(decl);
}

void DeclVisitor::VisitUsingDirectiveDecl(const UsingDirectiveDecl &decl) {
  VisitNamedDecl(decl);
}

void DeclVisitor::VisitUsingPackDecl(const UsingPackDecl &decl) {
  VisitNamedDecl(decl);
}

void DeclVisitor::VisitUsingShadowDecl(const UsingShadowDecl &decl) {
  VisitNamedDecl(decl);
}

void DeclVisitor::VisitValueDecl(const ValueDecl &decl) {
  VisitNamedDecl(decl);
}

void DeclVisitor::VisitOMPDeclarativeDirectiveDecl(const OMPDeclarativeDirectiveDecl &decl) {
  VisitDecl(decl);
}

void DeclVisitor::VisitOMPDeclarativeDirectiveValueDecl(const OMPDeclarativeDirectiveValueDecl &decl) {
  VisitValueDecl(decl);
}

void DeclVisitor::VisitAccessSpecDecl(const AccessSpecDecl &decl) {
  VisitDecl(decl);
}

void DeclVisitor::VisitBaseUsingDecl(const BaseUsingDecl &decl) {
  VisitNamedDecl(decl);
}

void DeclVisitor::VisitBindingDecl(const BindingDecl &decl) {
  VisitValueDecl(decl);
}

void DeclVisitor::VisitBlockDecl(const BlockDecl &decl) {
  VisitDecl(decl);
}

void DeclVisitor::VisitBuiltinTemplateDecl(const BuiltinTemplateDecl &decl) {
  VisitTemplateDecl(decl);
}

void DeclVisitor::VisitCapturedDecl(const CapturedDecl &decl) {
  VisitDecl(decl);
}

void DeclVisitor::VisitClassScopeFunctionSpecializationDecl(const ClassScopeFunctionSpecializationDecl &decl) {
  VisitDecl(decl);
}

void DeclVisitor::VisitConceptDecl(const ConceptDecl &decl) {
  VisitTemplateDecl(decl);
}

void DeclVisitor::VisitConstructorUsingShadowDecl(const ConstructorUsingShadowDecl &decl) {
  VisitUsingShadowDecl(decl);
}

void DeclVisitor::VisitDeclaratorDecl(const DeclaratorDecl &decl) {
  VisitValueDecl(decl);
}

void DeclVisitor::VisitEnumConstantDecl(const EnumConstantDecl &decl) {
  VisitValueDecl(decl);
}

void DeclVisitor::VisitFieldDecl(const FieldDecl &decl) {
  VisitDeclaratorDecl(decl);
}

void DeclVisitor::VisitFunctionDecl(const FunctionDecl &decl) {
  VisitDeclaratorDecl(decl);
}

void DeclVisitor::VisitIndirectFieldDecl(const IndirectFieldDecl &decl) {
  VisitValueDecl(decl);
}

void DeclVisitor::VisitLabelDecl(const LabelDecl &decl) {
  VisitNamedDecl(decl);
}

void DeclVisitor::VisitMSGuidDecl(const MSGuidDecl &decl) {
  VisitValueDecl(decl);
}

void DeclVisitor::VisitMSPropertyDecl(const MSPropertyDecl &decl) {
  VisitDeclaratorDecl(decl);
}

void DeclVisitor::VisitNonTypeTemplateParmDecl(const NonTypeTemplateParmDecl &decl) {
  VisitDeclaratorDecl(decl);
}

void DeclVisitor::VisitOMPAllocateDecl(const OMPAllocateDecl &decl) {
  VisitOMPDeclarativeDirectiveDecl(decl);
}

void DeclVisitor::VisitOMPDeclareMapperDecl(const OMPDeclareMapperDecl &decl) {
  VisitOMPDeclarativeDirectiveValueDecl(decl);
}

void DeclVisitor::VisitOMPDeclareReductionDecl(const OMPDeclareReductionDecl &decl) {
  VisitValueDecl(decl);
}

void DeclVisitor::VisitOMPRequiresDecl(const OMPRequiresDecl &decl) {
  VisitOMPDeclarativeDirectiveDecl(decl);
}

void DeclVisitor::VisitOMPThreadPrivateDecl(const OMPThreadPrivateDecl &decl) {
  VisitOMPDeclarativeDirectiveDecl(decl);
}

void DeclVisitor::VisitObjCAtDefsFieldDecl(const ObjCAtDefsFieldDecl &decl) {
  VisitFieldDecl(decl);
}

void DeclVisitor::VisitObjCCategoryDecl(const ObjCCategoryDecl &decl) {
  VisitObjCContainerDecl(decl);
}

void DeclVisitor::VisitObjCCategoryImplDecl(const ObjCCategoryImplDecl &decl) {
  VisitObjCImplDecl(decl);
}

void DeclVisitor::VisitObjCIvarDecl(const ObjCIvarDecl &decl) {
  VisitFieldDecl(decl);
}

void DeclVisitor::VisitObjCTypeParamDecl(const ObjCTypeParamDecl &decl) {
  VisitTypedefNameDecl(decl);
}

void DeclVisitor::VisitRedeclarableTemplateDecl(const RedeclarableTemplateDecl &decl) {
  VisitTemplateDecl(decl);
}

void DeclVisitor::VisitTagDecl(const TagDecl &decl) {
  VisitTypeDecl(decl);
}

void DeclVisitor::VisitTemplateParamObjectDecl(const TemplateParamObjectDecl &decl) {
  VisitValueDecl(decl);
}

void DeclVisitor::VisitTemplateTypeParmDecl(const TemplateTypeParmDecl &decl) {
  VisitTypeDecl(decl);
}

void DeclVisitor::VisitTypeAliasDecl(const TypeAliasDecl &decl) {
  VisitTypedefNameDecl(decl);
}

void DeclVisitor::VisitTypeAliasTemplateDecl(const TypeAliasTemplateDecl &decl) {
  VisitRedeclarableTemplateDecl(decl);
}

void DeclVisitor::VisitTypedefDecl(const TypedefDecl &decl) {
  VisitTypedefNameDecl(decl);
}

void DeclVisitor::VisitUnresolvedUsingValueDecl(const UnresolvedUsingValueDecl &decl) {
  VisitValueDecl(decl);
}

void DeclVisitor::VisitUsingDecl(const UsingDecl &decl) {
  VisitBaseUsingDecl(decl);
}

void DeclVisitor::VisitUsingEnumDecl(const UsingEnumDecl &decl) {
  VisitBaseUsingDecl(decl);
}

void DeclVisitor::VisitVarDecl(const VarDecl &decl) {
  VisitDeclaratorDecl(decl);
}

void DeclVisitor::VisitVarTemplateDecl(const VarTemplateDecl &decl) {
  VisitRedeclarableTemplateDecl(decl);
}

void DeclVisitor::VisitVarTemplateSpecializationDecl(const VarTemplateSpecializationDecl &decl) {
  VisitVarDecl(decl);
}

void DeclVisitor::VisitCXXDeductionGuideDecl(const CXXDeductionGuideDecl &decl) {
  VisitFunctionDecl(decl);
}

void DeclVisitor::VisitCXXMethodDecl(const CXXMethodDecl &decl) {
  VisitFunctionDecl(decl);
}

void DeclVisitor::VisitClassTemplateDecl(const ClassTemplateDecl &decl) {
  VisitRedeclarableTemplateDecl(decl);
}

void DeclVisitor::VisitDecompositionDecl(const DecompositionDecl &decl) {
  VisitVarDecl(decl);
}

void DeclVisitor::VisitEnumDecl(const EnumDecl &decl) {
  VisitTagDecl(decl);
}

void DeclVisitor::VisitFunctionTemplateDecl(const FunctionTemplateDecl &decl) {
  VisitRedeclarableTemplateDecl(decl);
}

void DeclVisitor::VisitImplicitParamDecl(const ImplicitParamDecl &decl) {
  VisitVarDecl(decl);
}

void DeclVisitor::VisitOMPCapturedExprDecl(const OMPCapturedExprDecl &decl) {
  VisitVarDecl(decl);
}

void DeclVisitor::VisitParmVarDecl(const ParmVarDecl &decl) {
  VisitVarDecl(decl);
}

void DeclVisitor::VisitRecordDecl(const RecordDecl &decl) {
  VisitTagDecl(decl);
}

void DeclVisitor::VisitVarTemplatePartialSpecializationDecl(const VarTemplatePartialSpecializationDecl &decl) {
  VisitVarTemplateSpecializationDecl(decl);
}

void DeclVisitor::VisitCXXConstructorDecl(const CXXConstructorDecl &decl) {
  VisitCXXMethodDecl(decl);
}

void DeclVisitor::VisitCXXConversionDecl(const CXXConversionDecl &decl) {
  VisitCXXMethodDecl(decl);
}

void DeclVisitor::VisitCXXDestructorDecl(const CXXDestructorDecl &decl) {
  VisitCXXMethodDecl(decl);
}

void DeclVisitor::VisitCXXRecordDecl(const CXXRecordDecl &decl) {
  VisitRecordDecl(decl);
}

void DeclVisitor::VisitClassTemplateSpecializationDecl(const ClassTemplateSpecializationDecl &decl) {
  VisitCXXRecordDecl(decl);
}

void DeclVisitor::VisitClassTemplatePartialSpecializationDecl(const ClassTemplatePartialSpecializationDecl &decl) {
  VisitClassTemplateSpecializationDecl(decl);
}

Decl::Decl(const class DeclContext &context)
   : Decl(context.ast, clang::dyn_cast<clang::Decl>(context.u.DeclContext)) {}

Decl::Decl(class DeclContext &&context) noexcept
   : Decl(std::move(context.ast), clang::dyn_cast<clang::Decl>(context.u.DeclContext)) {}

Decl &Decl::operator=(const class DeclContext &context) {
  if (ast != context.ast) {
    ast = context.ast;
  }
  u.Decl = clang::dyn_cast<clang::Decl>(context.u.DeclContext);
  return *this;
}

Decl &Decl::operator=(class DeclContext &&context) noexcept {
  if (ast != context.ast) {
    ast = std::move(context.ast);
  }
  u.Decl = clang::dyn_cast<clang::Decl>(context.u.DeclContext);
  return *this;
}

PASTA_DEFINE_DECLCONTEXT_OPERATORS(DeclContext, BlockDecl)
PASTA_DEFINE_DECLCONTEXT_OPERATORS(DeclContext, CXXConstructorDecl)
PASTA_DEFINE_DECLCONTEXT_OPERATORS(DeclContext, CXXConversionDecl)
PASTA_DEFINE_DECLCONTEXT_OPERATORS(DeclContext, CXXDeductionGuideDecl)
PASTA_DEFINE_DECLCONTEXT_OPERATORS(DeclContext, CXXDestructorDecl)
PASTA_DEFINE_DECLCONTEXT_OPERATORS(DeclContext, CXXMethodDecl)
PASTA_DEFINE_DECLCONTEXT_OPERATORS(DeclContext, CXXRecordDecl)
PASTA_DEFINE_DECLCONTEXT_OPERATORS(DeclContext, CapturedDecl)
PASTA_DEFINE_DECLCONTEXT_OPERATORS(DeclContext, ClassTemplatePartialSpecializationDecl)
PASTA_DEFINE_DECLCONTEXT_OPERATORS(DeclContext, ClassTemplateSpecializationDecl)
PASTA_DEFINE_DECLCONTEXT_OPERATORS(DeclContext, EnumDecl)
PASTA_DEFINE_DECLCONTEXT_OPERATORS(DeclContext, ExportDecl)
PASTA_DEFINE_DECLCONTEXT_OPERATORS(DeclContext, ExternCContextDecl)
PASTA_DEFINE_DECLCONTEXT_OPERATORS(DeclContext, FunctionDecl)
PASTA_DEFINE_DECLCONTEXT_OPERATORS(DeclContext, LinkageSpecDecl)
PASTA_DEFINE_DECLCONTEXT_OPERATORS(DeclContext, NamespaceDecl)
PASTA_DEFINE_DECLCONTEXT_OPERATORS(DeclContext, OMPDeclareMapperDecl)
PASTA_DEFINE_DECLCONTEXT_OPERATORS(DeclContext, OMPDeclareReductionDecl)
PASTA_DEFINE_DECLCONTEXT_OPERATORS(DeclContext, ObjCCategoryDecl)
PASTA_DEFINE_DECLCONTEXT_OPERATORS(DeclContext, ObjCCategoryImplDecl)
PASTA_DEFINE_DECLCONTEXT_OPERATORS(DeclContext, ObjCContainerDecl)
PASTA_DEFINE_DECLCONTEXT_OPERATORS(DeclContext, ObjCImplDecl)
PASTA_DEFINE_DECLCONTEXT_OPERATORS(DeclContext, ObjCImplementationDecl)
PASTA_DEFINE_DECLCONTEXT_OPERATORS(DeclContext, ObjCInterfaceDecl)
PASTA_DEFINE_DECLCONTEXT_OPERATORS(DeclContext, ObjCMethodDecl)
PASTA_DEFINE_DECLCONTEXT_OPERATORS(DeclContext, ObjCProtocolDecl)
PASTA_DEFINE_DECLCONTEXT_OPERATORS(DeclContext, RecordDecl)
PASTA_DEFINE_DECLCONTEXT_OPERATORS(DeclContext, RequiresExprBodyDecl)
PASTA_DEFINE_DECLCONTEXT_OPERATORS(DeclContext, TagDecl)
PASTA_DEFINE_DECLCONTEXT_OPERATORS(DeclContext, TranslationUnitDecl)

namespace {
// Return the PASTA `DeclKind` for a Clang `Decl`.
static DeclKind KindOfDecl(const clang::Decl *decl) {
  switch (decl->getKind()) {
#define ABSTRACT_DECL(DECL)
#define DECL(DERIVED, BASE) \
    case clang::Decl::DERIVED: \
      return DeclKind::k ## DERIVED;
#include <clang/AST/DeclNodes.inc>
  }
  __builtin_unreachable();
}

static const std::string_view kKindNames[] = {
  "AccessSpec",
  "BaseUsing",
  "Binding",
  "Block",
  "BuiltinTemplate",
  "CXXConstructor",
  "CXXConversion",
  "CXXDeductionGuide",
  "CXXDestructor",
  "CXXMethod",
  "CXXRecord",
  "Captured",
  "ClassScopeFunctionSpecialization",
  "ClassTemplate",
  "ClassTemplatePartialSpecialization",
  "ClassTemplateSpecialization",
  "Concept",
  "ConstructorUsingShadow",
  "Declarator",
  "Decomposition",
  "Empty",
  "EnumConstant",
  "Enum",
  "Export",
  "ExternCContext",
  "Field",
  "FileScopeAsm",
  "Friend",
  "FriendTemplate",
  "Function",
  "FunctionTemplate",
  "ImplicitParam",
  "Import",
  "IndirectField",
  "Label",
  "LifetimeExtendedTemporary",
  "LinkageSpec",
  "MSGuid",
  "MSProperty",
  "Named",
  "NamespaceAlias",
  "Namespace",
  "NonTypeTemplateParm",
  "OMPAllocate",
  "OMPCapturedExpr",
  "OMPDeclareMapper",
  "OMPDeclareReduction",
  "OMPRequires",
  "OMPThreadPrivate",
  "ObjCAtDefsField",
  "ObjCCategory",
  "ObjCCategoryImpl",
  "ObjCCompatibleAlias",
  "ObjCContainer",
  "ObjCImpl",
  "ObjCImplementation",
  "ObjCInterface",
  "ObjCIvar",
  "ObjCMethod",
  "ObjCProperty",
  "ObjCPropertyImpl",
  "ObjCProtocol",
  "ObjCTypeParam",
  "ParmVar",
  "PragmaComment",
  "PragmaDetectMismatch",
  "Record",
  "RedeclarableTemplate",
  "RequiresExprBody",
  "StaticAssert",
  "Tag",
  "Template",
  "TemplateParamObject",
  "TemplateTemplateParm",
  "TemplateTypeParm",
  "TranslationUnit",
  "TypeAlias",
  "TypeAliasTemplate",
  "Type",
  "Typedef",
  "TypedefName",
  "UnresolvedUsingIfExists",
  "UnresolvedUsingTypename",
  "UnresolvedUsingValue",
  "Using",
  "UsingDirective",
  "UsingEnum",
  "UsingPack",
  "UsingShadow",
  "Value",
  "Var",
  "VarTemplate",
  "VarTemplatePartialSpecialization",
  "VarTemplateSpecialization",
};
}  // namespace

std::string_view Decl::KindName(void) const {
  return kKindNames[static_cast<unsigned>(kind)];
}

// 1: DeclContext::Encloses
// 1: DeclContext::Equals
// 1: DeclContext::InEnclosingNamespaceSetOf
// 1: DeclContext::ContainsDeclaration
// 1: DeclContext::ContainsDeclarationAndLoad
// 0: DeclContext::Ddiags
std::vector<::pasta::Decl> DeclContext::Declarations(void) const {
  auto &self = *(u.DeclContext);
  auto val = self.decls();
  std::vector<::pasta::Decl> ret;
  for (auto decl_ptr : val) {
    ret.emplace_back(DeclBuilder::Create<::pasta::Decl>(ast, decl_ptr));
  }
  return ret;
}

// 0: DeclContext::
// 0: DeclContext::
// 0: DeclContext::
::pasta::DeclKind DeclContext::DeclarationKind(void) const {
  auto &self = *(u.DeclContext);
  auto val = self.getDeclKind();
  return static_cast<::pasta::DeclKind>(val);
}

std::string_view DeclContext::DeclarationKindName(void) const {
  auto &self = *(u.DeclContext);
  auto val = self.getDeclKindName();
  if (val) {
    return std::string_view(val);
  } else {
    return std::string_view();
  }
  assert(false && "DeclContext::DeclarationKindName can return nullptr!");
  __builtin_unreachable();
}

::pasta::DeclContext DeclContext::EnclosingNamespaceContext(void) const {
  auto &self = *(u.DeclContext);
  auto val = self.getEnclosingNamespaceContext();
  if (val) {
    return ::pasta::DeclContext(ast, val);
  }
  assert(false && "DeclContext::EnclosingNamespaceContext can return nullptr!");
  __builtin_unreachable();
}

::pasta::LinkageSpecDecl DeclContext::ExternCContext(void) const {
  auto &self = *(u.DeclContext);
  auto val = self.getExternCContext();
  if (val) {
    return DeclBuilder::Create<::pasta::LinkageSpecDecl>(ast, val);
  }
  assert(false && "DeclContext::ExternCContext can return nullptr!");
  __builtin_unreachable();
}

::pasta::BlockDecl DeclContext::InnermostBlockDeclaration(void) const {
  auto &self = *(u.DeclContext);
  auto val = self.getInnermostBlockDecl();
  if (val) {
    return DeclBuilder::Create<::pasta::BlockDecl>(ast, val);
  }
  assert(false && "DeclContext::InnermostBlockDeclaration can return nullptr!");
  __builtin_unreachable();
}

::pasta::DeclContext DeclContext::LexicalParent(void) const {
  auto &self = *(u.DeclContext);
  auto val = self.getLexicalParent();
  if (val) {
    return ::pasta::DeclContext(ast, val);
  }
  assert(false && "DeclContext::LexicalParent can return nullptr!");
  __builtin_unreachable();
}

::pasta::DeclContext DeclContext::LookupParent(void) const {
  auto &self = *(u.DeclContext);
  auto val = self.getLookupParent();
  if (val) {
    return ::pasta::DeclContext(ast, val);
  }
  assert(false && "DeclContext::LookupParent can return nullptr!");
  __builtin_unreachable();
}

// 0: DeclContext::LookupPointer
::pasta::Decl DeclContext::NonClosureAncestor(void) const {
  auto &self = *(u.DeclContext);
  auto val = self.getNonClosureAncestor();
  if (val) {
    return DeclBuilder::Create<::pasta::Decl>(ast, val);
  }
  assert(false && "DeclContext::NonClosureAncestor can return nullptr!");
  __builtin_unreachable();
}

::pasta::RecordDecl DeclContext::OuterLexicalRecordContext(void) const {
  auto &self = *(u.DeclContext);
  auto val = self.getOuterLexicalRecordContext();
  if (val) {
    return DeclBuilder::Create<::pasta::RecordDecl>(ast, val);
  }
  assert(false && "DeclContext::OuterLexicalRecordContext can return nullptr!");
  __builtin_unreachable();
}

::pasta::DeclContext DeclContext::Parent(void) const {
  auto &self = *(u.DeclContext);
  auto val = self.getParent();
  if (val) {
    return ::pasta::DeclContext(ast, val);
  }
  assert(false && "DeclContext::Parent can return nullptr!");
  __builtin_unreachable();
}

// 0: DeclContext::ParentASTContext
::pasta::DeclContext DeclContext::PrimaryContext(void) const {
  auto &self = *(u.DeclContext);
  auto val = self.getPrimaryContext();
  if (val) {
    return ::pasta::DeclContext(ast, val);
  }
  assert(false && "DeclContext::PrimaryContext can return nullptr!");
  __builtin_unreachable();
}

::pasta::DeclContext DeclContext::RedeclarationContext(void) const {
  auto &self = *(u.DeclContext);
  auto val = self.getRedeclContext();
  if (val) {
    return ::pasta::DeclContext(ast, val);
  }
  assert(false && "DeclContext::RedeclarationContext can return nullptr!");
  __builtin_unreachable();
}

bool DeclContext::HasExternalLexicalStorage(void) const {
  auto &self = *(u.DeclContext);
  auto val = self.hasExternalLexicalStorage();
  return val;
}

bool DeclContext::HasExternalVisibleStorage(void) const {
  auto &self = *(u.DeclContext);
  auto val = self.hasExternalVisibleStorage();
  return val;
}

bool DeclContext::IsClosure(void) const {
  auto &self = *(u.DeclContext);
  auto val = self.isClosure();
  return val;
}

// 1: DeclContext::IsDeclarationInLexicalTraversal
bool DeclContext::IsDependentContext(void) const {
  auto &self = *(u.DeclContext);
  auto val = self.isDependentContext();
  return val;
}

bool DeclContext::IsExternCContext(void) const {
  auto &self = *(u.DeclContext);
  auto val = self.isExternCContext();
  return val;
}

bool DeclContext::IsExternCXXContext(void) const {
  auto &self = *(u.DeclContext);
  auto val = self.isExternCXXContext();
  return val;
}

bool DeclContext::IsFileContext(void) const {
  auto &self = *(u.DeclContext);
  auto val = self.isFileContext();
  return val;
}

bool DeclContext::IsFunctionOrMethod(void) const {
  auto &self = *(u.DeclContext);
  auto val = self.isFunctionOrMethod();
  return val;
}

bool DeclContext::IsInlineNamespace(void) const {
  auto &self = *(u.DeclContext);
  auto val = self.isInlineNamespace();
  return val;
}

bool DeclContext::IsLookupContext(void) const {
  auto &self = *(u.DeclContext);
  auto val = self.isLookupContext();
  return val;
}

bool DeclContext::IsNamespace(void) const {
  auto &self = *(u.DeclContext);
  auto val = self.isNamespace();
  return val;
}

bool DeclContext::IsObjCContainer(void) const {
  auto &self = *(u.DeclContext);
  auto val = self.isObjCContainer();
  return val;
}

bool DeclContext::IsRecord(void) const {
  auto &self = *(u.DeclContext);
  auto val = self.isRecord();
  return val;
}

bool DeclContext::IsStdNamespace(void) const {
  auto &self = *(u.DeclContext);
  auto val = self.isStdNamespace();
  return val;
}

bool DeclContext::IsTranslationUnit(void) const {
  auto &self = *(u.DeclContext);
  auto val = self.isTranslationUnit();
  return val;
}

bool DeclContext::IsTransparentContext(void) const {
  auto &self = *(u.DeclContext);
  auto val = self.isTransparentContext();
  return val;
}

// 1: DeclContext::Lookup
// 0: DeclContext::Lookups
// 0: DeclContext::
// 0: DeclContext::
std::vector<::pasta::Decl> DeclContext::AlreadyLoadedDeclarations(void) const {
  auto &self = *(u.DeclContext);
  auto val = self.noload_decls();
  std::vector<::pasta::Decl> ret;
  for (auto decl_ptr : val) {
    ret.emplace_back(DeclBuilder::Create<::pasta::Decl>(ast, decl_ptr));
  }
  return ret;
}

// 0: DeclContext::
// 0: DeclContext::
// 1: DeclContext::NoloadLookups
// 0: DeclContext::
// 0: DeclContext::
bool DeclContext::ShouldUseQualifiedLookup(void) const {
  auto &self = *(u.DeclContext);
  auto val = self.shouldUseQualifiedLookup();
  return val;
}

// 0: DeclContext::UsingDirectives
Decl::Decl(
    std::shared_ptr<ASTImpl> ast_,
    const ::clang::Decl *decl_)
    : Decl(std::move(ast_), decl_, KindOfDecl(decl_)) {}
PASTA_DEFINE_DERIVED_OPERATORS(Decl, AccessSpecDecl)
PASTA_DEFINE_DERIVED_OPERATORS(Decl, BaseUsingDecl)
PASTA_DEFINE_DERIVED_OPERATORS(Decl, BindingDecl)
PASTA_DEFINE_DERIVED_OPERATORS(Decl, BlockDecl)
PASTA_DEFINE_DERIVED_OPERATORS(Decl, BuiltinTemplateDecl)
PASTA_DEFINE_DERIVED_OPERATORS(Decl, CXXConstructorDecl)
PASTA_DEFINE_DERIVED_OPERATORS(Decl, CXXConversionDecl)
PASTA_DEFINE_DERIVED_OPERATORS(Decl, CXXDeductionGuideDecl)
PASTA_DEFINE_DERIVED_OPERATORS(Decl, CXXDestructorDecl)
PASTA_DEFINE_DERIVED_OPERATORS(Decl, CXXMethodDecl)
PASTA_DEFINE_DERIVED_OPERATORS(Decl, CXXRecordDecl)
PASTA_DEFINE_DERIVED_OPERATORS(Decl, CapturedDecl)
PASTA_DEFINE_DERIVED_OPERATORS(Decl, ClassScopeFunctionSpecializationDecl)
PASTA_DEFINE_DERIVED_OPERATORS(Decl, ClassTemplateDecl)
PASTA_DEFINE_DERIVED_OPERATORS(Decl, ClassTemplatePartialSpecializationDecl)
PASTA_DEFINE_DERIVED_OPERATORS(Decl, ClassTemplateSpecializationDecl)
PASTA_DEFINE_DERIVED_OPERATORS(Decl, ConceptDecl)
PASTA_DEFINE_DERIVED_OPERATORS(Decl, ConstructorUsingShadowDecl)
PASTA_DEFINE_DERIVED_OPERATORS(Decl, DeclaratorDecl)
PASTA_DEFINE_DERIVED_OPERATORS(Decl, DecompositionDecl)
PASTA_DEFINE_DERIVED_OPERATORS(Decl, EmptyDecl)
PASTA_DEFINE_DERIVED_OPERATORS(Decl, EnumConstantDecl)
PASTA_DEFINE_DERIVED_OPERATORS(Decl, EnumDecl)
PASTA_DEFINE_DERIVED_OPERATORS(Decl, ExportDecl)
PASTA_DEFINE_DERIVED_OPERATORS(Decl, ExternCContextDecl)
PASTA_DEFINE_DERIVED_OPERATORS(Decl, FieldDecl)
PASTA_DEFINE_DERIVED_OPERATORS(Decl, FileScopeAsmDecl)
PASTA_DEFINE_DERIVED_OPERATORS(Decl, FriendDecl)
PASTA_DEFINE_DERIVED_OPERATORS(Decl, FriendTemplateDecl)
PASTA_DEFINE_DERIVED_OPERATORS(Decl, FunctionDecl)
PASTA_DEFINE_DERIVED_OPERATORS(Decl, FunctionTemplateDecl)
PASTA_DEFINE_DERIVED_OPERATORS(Decl, ImplicitParamDecl)
PASTA_DEFINE_DERIVED_OPERATORS(Decl, ImportDecl)
PASTA_DEFINE_DERIVED_OPERATORS(Decl, IndirectFieldDecl)
PASTA_DEFINE_DERIVED_OPERATORS(Decl, LabelDecl)
PASTA_DEFINE_DERIVED_OPERATORS(Decl, LifetimeExtendedTemporaryDecl)
PASTA_DEFINE_DERIVED_OPERATORS(Decl, LinkageSpecDecl)
PASTA_DEFINE_DERIVED_OPERATORS(Decl, MSGuidDecl)
PASTA_DEFINE_DERIVED_OPERATORS(Decl, MSPropertyDecl)
PASTA_DEFINE_DERIVED_OPERATORS(Decl, NamedDecl)
PASTA_DEFINE_DERIVED_OPERATORS(Decl, NamespaceAliasDecl)
PASTA_DEFINE_DERIVED_OPERATORS(Decl, NamespaceDecl)
PASTA_DEFINE_DERIVED_OPERATORS(Decl, NonTypeTemplateParmDecl)
PASTA_DEFINE_DERIVED_OPERATORS(Decl, OMPAllocateDecl)
PASTA_DEFINE_DERIVED_OPERATORS(Decl, OMPCapturedExprDecl)
PASTA_DEFINE_DERIVED_OPERATORS(Decl, OMPDeclarativeDirectiveDecl)
PASTA_DEFINE_DERIVED_OPERATORS(Decl, OMPDeclarativeDirectiveValueDecl)
PASTA_DEFINE_DERIVED_OPERATORS(Decl, OMPDeclareMapperDecl)
PASTA_DEFINE_DERIVED_OPERATORS(Decl, OMPDeclareReductionDecl)
PASTA_DEFINE_DERIVED_OPERATORS(Decl, OMPRequiresDecl)
PASTA_DEFINE_DERIVED_OPERATORS(Decl, OMPThreadPrivateDecl)
PASTA_DEFINE_DERIVED_OPERATORS(Decl, ObjCAtDefsFieldDecl)
PASTA_DEFINE_DERIVED_OPERATORS(Decl, ObjCCategoryDecl)
PASTA_DEFINE_DERIVED_OPERATORS(Decl, ObjCCategoryImplDecl)
PASTA_DEFINE_DERIVED_OPERATORS(Decl, ObjCCompatibleAliasDecl)
PASTA_DEFINE_DERIVED_OPERATORS(Decl, ObjCContainerDecl)
PASTA_DEFINE_DERIVED_OPERATORS(Decl, ObjCImplDecl)
PASTA_DEFINE_DERIVED_OPERATORS(Decl, ObjCImplementationDecl)
PASTA_DEFINE_DERIVED_OPERATORS(Decl, ObjCInterfaceDecl)
PASTA_DEFINE_DERIVED_OPERATORS(Decl, ObjCIvarDecl)
PASTA_DEFINE_DERIVED_OPERATORS(Decl, ObjCMethodDecl)
PASTA_DEFINE_DERIVED_OPERATORS(Decl, ObjCPropertyDecl)
PASTA_DEFINE_DERIVED_OPERATORS(Decl, ObjCPropertyImplDecl)
PASTA_DEFINE_DERIVED_OPERATORS(Decl, ObjCProtocolDecl)
PASTA_DEFINE_DERIVED_OPERATORS(Decl, ObjCTypeParamDecl)
PASTA_DEFINE_DERIVED_OPERATORS(Decl, ParmVarDecl)
PASTA_DEFINE_DERIVED_OPERATORS(Decl, PragmaCommentDecl)
PASTA_DEFINE_DERIVED_OPERATORS(Decl, PragmaDetectMismatchDecl)
PASTA_DEFINE_DERIVED_OPERATORS(Decl, RecordDecl)
PASTA_DEFINE_DERIVED_OPERATORS(Decl, RedeclarableTemplateDecl)
PASTA_DEFINE_DERIVED_OPERATORS(Decl, RequiresExprBodyDecl)
PASTA_DEFINE_DERIVED_OPERATORS(Decl, StaticAssertDecl)
PASTA_DEFINE_DERIVED_OPERATORS(Decl, TagDecl)
PASTA_DEFINE_DERIVED_OPERATORS(Decl, TemplateDecl)
PASTA_DEFINE_DERIVED_OPERATORS(Decl, TemplateParamObjectDecl)
PASTA_DEFINE_DERIVED_OPERATORS(Decl, TemplateTemplateParmDecl)
PASTA_DEFINE_DERIVED_OPERATORS(Decl, TemplateTypeParmDecl)
PASTA_DEFINE_DERIVED_OPERATORS(Decl, TranslationUnitDecl)
PASTA_DEFINE_DERIVED_OPERATORS(Decl, TypeAliasDecl)
PASTA_DEFINE_DERIVED_OPERATORS(Decl, TypeAliasTemplateDecl)
PASTA_DEFINE_DERIVED_OPERATORS(Decl, TypeDecl)
PASTA_DEFINE_DERIVED_OPERATORS(Decl, TypedefDecl)
PASTA_DEFINE_DERIVED_OPERATORS(Decl, TypedefNameDecl)
PASTA_DEFINE_DERIVED_OPERATORS(Decl, UnresolvedUsingIfExistsDecl)
PASTA_DEFINE_DERIVED_OPERATORS(Decl, UnresolvedUsingTypenameDecl)
PASTA_DEFINE_DERIVED_OPERATORS(Decl, UnresolvedUsingValueDecl)
PASTA_DEFINE_DERIVED_OPERATORS(Decl, UsingDecl)
PASTA_DEFINE_DERIVED_OPERATORS(Decl, UsingDirectiveDecl)
PASTA_DEFINE_DERIVED_OPERATORS(Decl, UsingEnumDecl)
PASTA_DEFINE_DERIVED_OPERATORS(Decl, UsingPackDecl)
PASTA_DEFINE_DERIVED_OPERATORS(Decl, UsingShadowDecl)
PASTA_DEFINE_DERIVED_OPERATORS(Decl, ValueDecl)
PASTA_DEFINE_DERIVED_OPERATORS(Decl, VarDecl)
PASTA_DEFINE_DERIVED_OPERATORS(Decl, VarTemplateDecl)
PASTA_DEFINE_DERIVED_OPERATORS(Decl, VarTemplatePartialSpecializationDecl)
PASTA_DEFINE_DERIVED_OPERATORS(Decl, VarTemplateSpecializationDecl)
// 0: Decl::
// 0: Decl::
// 0: Decl::Attributes
// 1: Decl::CanBeWeakImported
// 0: Decl::ASTContext
enum AccessSpecifier Decl::Access(void) const {
  auto &self = *(u.Decl);
  auto val = self.getAccess();
  return static_cast<::pasta::AccessSpecifier>(static_cast<unsigned int>(val));
}

enum AccessSpecifier Decl::AccessUnsafe(void) const {
  auto &self = *(u.Decl);
  auto val = self.getAccessUnsafe();
  return static_cast<::pasta::AccessSpecifier>(static_cast<unsigned int>(val));
}

::pasta::FunctionDecl Decl::AsFunction(void) const {
  auto &self = *(u.Decl);
  auto val = self.getAsFunction();
  if (val) {
    return DeclBuilder::Create<::pasta::FunctionDecl>(ast, val);
  }
  assert(false && "Decl::AsFunction can return nullptr!");
  __builtin_unreachable();
}

// 0: Decl::Attributes
enum AvailabilityResult Decl::Availability(void) const {
  auto &self = *(u.Decl);
  auto val = self.getAvailability();
  return static_cast<::pasta::AvailabilityResult>(static_cast<unsigned int>(val));
}

::pasta::Token Decl::BeginToken(void) const {
  auto &self = *(u.Decl);
  auto val = self.getBeginLoc();
  return ast->TokenAt(val);
}

::pasta::Stmt Decl::Body(void) const {
  auto &self = *(u.Decl);
  auto val = self.getBody();
  if (val) {
    return StmtBuilder::Create<::pasta::Stmt>(ast, val);
  }
  assert(false && "Decl::Body can return nullptr!");
  __builtin_unreachable();
}

::pasta::Token Decl::BodyRBrace(void) const {
  auto &self = *(u.Decl);
  auto val = self.getBodyRBrace();
  return ast->TokenAt(val);
}

::pasta::Decl Decl::CanonicalDeclaration(void) const {
  auto &self = *(u.Decl);
  auto val = self.getCanonicalDecl();
  if (val) {
    return DeclBuilder::Create<::pasta::Decl>(ast, val);
  }
  assert(false && "Decl::CanonicalDeclaration can return nullptr!");
  __builtin_unreachable();
}

::pasta::DeclContext Decl::DeclarationContext(void) const {
  auto &self = *(u.Decl);
  auto val = self.getDeclContext();
  if (val) {
    return ::pasta::DeclContext(ast, val);
  }
  assert(false && "Decl::DeclarationContext can return nullptr!");
  __builtin_unreachable();
}

// 0: Decl::DefiningAttribute
::pasta::TemplateDecl Decl::DescribedTemplate(void) const {
  auto &self = *(u.Decl);
  auto val = self.getDescribedTemplate();
  if (val) {
    return DeclBuilder::Create<::pasta::TemplateDecl>(ast, val);
  }
  assert(false && "Decl::DescribedTemplate can return nullptr!");
  __builtin_unreachable();
}

// 0: Decl::DescribedTemplateParams
::pasta::Token Decl::EndToken(void) const {
  auto &self = *(u.Decl);
  auto val = self.getEndLoc();
  return ast->TokenAt(val);
}

// 0: Decl::ExternalSourceSymbolAttribute
::pasta::FriendObjectKind Decl::FriendObjectKind(void) const {
  auto &self = *(u.Decl);
  auto val = self.getFriendObjectKind();
  return static_cast<::pasta::FriendObjectKind>(val);
}

::pasta::FunctionType Decl::FunctionType(void) const {
  auto &self = *(u.Decl);
  auto val = self.getFunctionType();
  if (val) {
    return TypeBuilder::Create<::pasta::FunctionType>(ast, val);
  }
  assert(false && "Decl::FunctionType can return nullptr!");
  __builtin_unreachable();
}

uint32_t Decl::GlobalID(void) const {
  auto &self = *(u.Decl);
  auto val = self.getGlobalID();
  return val;
}

int64_t Decl::ID(void) const {
  auto &self = *(u.Decl);
  auto val = self.getID();
  return val;
}

uint32_t Decl::IdentifierNamespace(void) const {
  auto &self = *(u.Decl);
  auto val = self.getIdentifierNamespace();
  return val;
}

// 0: Decl::ImportedOwningModule
// 0: Decl::LangOpts
::pasta::DeclContext Decl::LexicalDeclarationContext(void) const {
  auto &self = *(u.Decl);
  auto val = self.getLexicalDeclContext();
  if (val) {
    return ::pasta::DeclContext(ast, val);
  }
  assert(false && "Decl::LexicalDeclarationContext can return nullptr!");
  __builtin_unreachable();
}

// 0: Decl::LocalOwningModule
::pasta::Token Decl::Token(void) const {
  auto &self = *(u.Decl);
  auto val = self.getLocation();
  return ast->TokenAt(val);
}

uint32_t Decl::MaxAlignment(void) const {
  auto &self = *(u.Decl);
  auto val = self.getMaxAlignment();
  return val;
}

::pasta::ModuleOwnershipKind Decl::ModuleOwnershipKind(void) const {
  auto &self = *(u.Decl);
  auto val = self.getModuleOwnershipKind();
  return static_cast<::pasta::ModuleOwnershipKind>(val);
}

::pasta::Decl Decl::MostRecentDeclaration(void) const {
  auto &self = *(u.Decl);
  auto val = self.getMostRecentDecl();
  if (val) {
    return DeclBuilder::Create<::pasta::Decl>(ast, val);
  }
  assert(false && "Decl::MostRecentDeclaration can return nullptr!");
  __builtin_unreachable();
}

::pasta::Decl Decl::NextDeclarationInContext(void) const {
  auto &self = *(u.Decl);
  auto val = self.getNextDeclInContext();
  if (val) {
    return DeclBuilder::Create<::pasta::Decl>(ast, val);
  }
  assert(false && "Decl::NextDeclarationInContext can return nullptr!");
  __builtin_unreachable();
}

::pasta::Decl Decl::NonClosureContext(void) const {
  auto &self = *(u.Decl);
  auto val = self.getNonClosureContext();
  if (val) {
    return DeclBuilder::Create<::pasta::Decl>(ast, val);
  }
  assert(false && "Decl::NonClosureContext can return nullptr!");
  __builtin_unreachable();
}

// 0: Decl::OwningModule
// 0: Decl::OwningModuleForLinkage
uint32_t Decl::OwningModuleID(void) const {
  auto &self = *(u.Decl);
  auto val = self.getOwningModuleID();
  return val;
}

::pasta::DeclContext Decl::ParentFunctionOrMethod(void) const {
  auto &self = *(u.Decl);
  auto val = self.getParentFunctionOrMethod();
  if (val) {
    return ::pasta::DeclContext(ast, val);
  }
  assert(false && "Decl::ParentFunctionOrMethod can return nullptr!");
  __builtin_unreachable();
}

::pasta::Decl Decl::PreviousDeclaration(void) const {
  auto &self = *(u.Decl);
  auto val = self.getPreviousDecl();
  if (val) {
    return DeclBuilder::Create<::pasta::Decl>(ast, val);
  }
  assert(false && "Decl::PreviousDeclaration can return nullptr!");
  __builtin_unreachable();
}

::pasta::TokenRange Decl::TokenRange(void) const {
  return ast->DeclTokenRange(u.Decl);
}

uint32_t Decl::TemplateDepth(void) const {
  auto &self = *(u.Decl);
  auto val = self.getTemplateDepth();
  return val;
}

::pasta::TranslationUnitDecl Decl::TranslationUnitDeclaration(void) const {
  auto &self = *(u.Decl);
  auto val = self.getTranslationUnitDecl();
  if (val) {
    return DeclBuilder::Create<::pasta::TranslationUnitDecl>(ast, val);
  }
  assert(false && "Decl::TranslationUnitDeclaration can return nullptr!");
  __builtin_unreachable();
}

// 0: Decl::VersionIntroduced
bool Decl::HasAttributes(void) const {
  auto &self = *(u.Decl);
  auto val = self.hasAttrs();
  return val;
}

bool Decl::HasBody(void) const {
  auto &self = *(u.Decl);
  auto val = self.hasBody();
  return val;
}

bool Decl::HasDefiningAttribute(void) const {
  auto &self = *(u.Decl);
  auto val = self.hasDefiningAttr();
  return val;
}

bool Decl::HasOwningModule(void) const {
  auto &self = *(u.Decl);
  auto val = self.hasOwningModule();
  return val;
}

bool Decl::HasTagIdentifierNamespace(void) const {
  auto &self = *(u.Decl);
  auto val = self.hasTagIdentifierNamespace();
  return val;
}

bool Decl::IsCanonicalDeclaration(void) const {
  auto &self = *(u.Decl);
  auto val = self.isCanonicalDecl();
  return val;
}

bool Decl::IsDefinedOutsideFunctionOrMethod(void) const {
  auto &self = *(u.Decl);
  auto val = self.isDefinedOutsideFunctionOrMethod();
  return val;
}

bool Decl::IsDeprecated(void) const {
  auto &self = *(u.Decl);
  auto val = self.isDeprecated();
  return val;
}

bool Decl::IsFirstDeclaration(void) const {
  auto &self = *(u.Decl);
  auto val = self.isFirstDecl();
  return val;
}

bool Decl::IsFromASTFile(void) const {
  auto &self = *(u.Decl);
  auto val = self.isFromASTFile();
  return val;
}

bool Decl::IsFunctionOrFunctionTemplate(void) const {
  auto &self = *(u.Decl);
  auto val = self.isFunctionOrFunctionTemplate();
  return val;
}

bool Decl::IsImplicit(void) const {
  auto &self = *(u.Decl);
  auto val = self.isImplicit();
  return val;
}

bool Decl::IsInAnonymousNamespace(void) const {
  auto &self = *(u.Decl);
  auto val = self.isInAnonymousNamespace();
  return val;
}

// 1: Decl::IsInIdentifierNamespace
bool Decl::IsInLocalScopeForInstantiation(void) const {
  auto &self = *(u.Decl);
  auto val = self.isInLocalScopeForInstantiation();
  return val;
}

bool Decl::IsInStdNamespace(void) const {
  auto &self = *(u.Decl);
  auto val = self.isInStdNamespace();
  return val;
}

bool Decl::IsInvalidDeclaration(void) const {
  auto &self = *(u.Decl);
  auto val = self.isInvalidDecl();
  return val;
}

bool Decl::IsModulePrivate(void) const {
  auto &self = *(u.Decl);
  auto val = self.isModulePrivate();
  return val;
}

bool Decl::IsOutOfLine(void) const {
  auto &self = *(u.Decl);
  auto val = self.isOutOfLine();
  return val;
}

bool Decl::IsParameterPack(void) const {
  auto &self = *(u.Decl);
  auto val = self.isParameterPack();
  return val;
}

bool Decl::IsReferenced(void) const {
  auto &self = *(u.Decl);
  auto val = self.isReferenced();
  return val;
}

bool Decl::IsTemplateDeclaration(void) const {
  auto &self = *(u.Decl);
  auto val = self.isTemplateDecl();
  return val;
}

bool Decl::IsTemplateParameter(void) const {
  auto &self = *(u.Decl);
  auto val = self.isTemplateParameter();
  return val;
}

bool Decl::IsTemplateParameterPack(void) const {
  auto &self = *(u.Decl);
  auto val = self.isTemplateParameterPack();
  return val;
}

bool Decl::IsTemplated(void) const {
  auto &self = *(u.Decl);
  auto val = self.isTemplated();
  return val;
}

bool Decl::IsThisDeclarationReferenced(void) const {
  auto &self = *(u.Decl);
  auto val = self.isThisDeclarationReferenced();
  return val;
}

bool Decl::IsTopLevelDeclarationInObjCContainer(void) const {
  auto &self = *(u.Decl);
  auto val = self.isTopLevelDeclInObjCContainer();
  return val;
}

bool Decl::IsUnavailable(void) const {
  auto &self = *(u.Decl);
  auto val = self.isUnavailable();
  return val;
}

bool Decl::IsUnconditionallyVisible(void) const {
  auto &self = *(u.Decl);
  auto val = self.isUnconditionallyVisible();
  return val;
}

bool Decl::IsUsed(void) const {
  auto &self = *(u.Decl);
  auto val = self.isUsed();
  return val;
}

bool Decl::IsWeakImported(void) const {
  auto &self = *(u.Decl);
  auto val = self.isWeakImported();
  return val;
}

std::vector<::pasta::Decl> Decl::Redeclarations(void) const {
  auto &self = *(u.Decl);
  auto val = self.redecls();
  std::vector<::pasta::Decl> ret;
  for (auto decl_ptr : val) {
    ret.emplace_back(DeclBuilder::Create<::pasta::Decl>(ast, decl_ptr));
  }
  return ret;
}

// 0: Decl::
// 0: Decl::
EmptyDecl::EmptyDecl(
    std::shared_ptr<ASTImpl> ast_,
    const ::clang::Decl *decl_)
    : Decl(std::move(ast_), decl_) {}

PASTA_DEFINE_BASE_OPERATORS(Decl, EmptyDecl)
ExportDecl::ExportDecl(
    std::shared_ptr<ASTImpl> ast_,
    const ::clang::Decl *decl_)
    : Decl(ast_, decl_) {}

PASTA_DEFINE_BASE_OPERATORS(DeclContext, ExportDecl)
PASTA_DEFINE_BASE_OPERATORS(Decl, ExportDecl)
::pasta::Token ExportDecl::EndToken(void) const {
  auto &self = *(u.ExportDecl);
  auto val = self.getEndLoc();
  return ast->TokenAt(val);
}

::pasta::Token ExportDecl::ExportToken(void) const {
  auto &self = *(u.ExportDecl);
  auto val = self.getExportLoc();
  return ast->TokenAt(val);
}

::pasta::Token ExportDecl::RBraceToken(void) const {
  auto &self = *(u.ExportDecl);
  auto val = self.getRBraceLoc();
  return ast->TokenAt(val);
}

::pasta::TokenRange ExportDecl::TokenRange(void) const {
  return ast->DeclTokenRange(u.ExportDecl);
}

bool ExportDecl::HasBraces(void) const {
  auto &self = *(u.ExportDecl);
  auto val = self.hasBraces();
  return val;
}

ExternCContextDecl::ExternCContextDecl(
    std::shared_ptr<ASTImpl> ast_,
    const ::clang::Decl *decl_)
    : Decl(ast_, decl_) {}

PASTA_DEFINE_BASE_OPERATORS(DeclContext, ExternCContextDecl)
PASTA_DEFINE_BASE_OPERATORS(Decl, ExternCContextDecl)
FileScopeAsmDecl::FileScopeAsmDecl(
    std::shared_ptr<ASTImpl> ast_,
    const ::clang::Decl *decl_)
    : Decl(std::move(ast_), decl_) {}

PASTA_DEFINE_BASE_OPERATORS(Decl, FileScopeAsmDecl)
::pasta::Token FileScopeAsmDecl::AssemblyToken(void) const {
  auto &self = *(u.FileScopeAsmDecl);
  auto val = self.getAsmLoc();
  return ast->TokenAt(val);
}

::pasta::StringLiteral FileScopeAsmDecl::AssemblyString(void) const {
  auto &self = *(u.FileScopeAsmDecl);
  auto val = self.getAsmString();
  if (val) {
    return StmtBuilder::Create<::pasta::StringLiteral>(ast, val);
  }
  assert(false && "FileScopeAsmDecl::AssemblyString can return nullptr!");
  __builtin_unreachable();
}

::pasta::Token FileScopeAsmDecl::RParenToken(void) const {
  auto &self = *(u.FileScopeAsmDecl);
  auto val = self.getRParenLoc();
  return ast->TokenAt(val);
}

::pasta::TokenRange FileScopeAsmDecl::TokenRange(void) const {
  return ast->DeclTokenRange(u.FileScopeAsmDecl);
}

FriendDecl::FriendDecl(
    std::shared_ptr<ASTImpl> ast_,
    const ::clang::Decl *decl_)
    : Decl(std::move(ast_), decl_) {}

PASTA_DEFINE_BASE_OPERATORS(Decl, FriendDecl)
::pasta::NamedDecl FriendDecl::FriendDeclaration(void) const {
  auto &self = *(u.FriendDecl);
  auto val = self.getFriendDecl();
  if (val) {
    return DeclBuilder::Create<::pasta::NamedDecl>(ast, val);
  }
  assert(false && "FriendDecl::FriendDeclaration can return nullptr!");
  __builtin_unreachable();
}

::pasta::Token FriendDecl::FriendToken(void) const {
  auto &self = *(u.FriendDecl);
  auto val = self.getFriendLoc();
  return ast->TokenAt(val);
}

// 0: FriendDecl::FriendType
uint32_t FriendDecl::FriendTypeNumTemplateParameterLists(void) const {
  auto &self = *(u.FriendDecl);
  auto val = self.getFriendTypeNumTemplateParameterLists();
  return val;
}

// 1: FriendDecl::FriendTypeTemplateParameterList
::pasta::TokenRange FriendDecl::TokenRange(void) const {
  return ast->DeclTokenRange(u.FriendDecl);
}

bool FriendDecl::IsUnsupportedFriend(void) const {
  auto &self = *(u.FriendDecl);
  auto val = self.isUnsupportedFriend();
  return val;
}

FriendTemplateDecl::FriendTemplateDecl(
    std::shared_ptr<ASTImpl> ast_,
    const ::clang::Decl *decl_)
    : Decl(std::move(ast_), decl_) {}

PASTA_DEFINE_BASE_OPERATORS(Decl, FriendTemplateDecl)
::pasta::NamedDecl FriendTemplateDecl::FriendDeclaration(void) const {
  auto &self = *(u.FriendTemplateDecl);
  auto val = self.getFriendDecl();
  if (val) {
    return DeclBuilder::Create<::pasta::NamedDecl>(ast, val);
  }
  assert(false && "FriendTemplateDecl::FriendDeclaration can return nullptr!");
  __builtin_unreachable();
}

::pasta::Token FriendTemplateDecl::FriendToken(void) const {
  auto &self = *(u.FriendTemplateDecl);
  auto val = self.getFriendLoc();
  return ast->TokenAt(val);
}

// 0: FriendTemplateDecl::FriendType
uint32_t FriendTemplateDecl::NumTemplateParameters(void) const {
  auto &self = *(u.FriendTemplateDecl);
  auto val = self.getNumTemplateParameters();
  return val;
}

// 1: FriendTemplateDecl::TemplateParameterList
ImportDecl::ImportDecl(
    std::shared_ptr<ASTImpl> ast_,
    const ::clang::Decl *decl_)
    : Decl(std::move(ast_), decl_) {}

PASTA_DEFINE_BASE_OPERATORS(Decl, ImportDecl)
std::vector<::pasta::Token> ImportDecl::IdentifierTokens(void) const {
  auto &self = *(u.ImportDecl);
  auto val = self.getIdentifierLocs();
  std::vector<::pasta::Token> ret;
  for (auto sl : val) {
    ret.emplace_back(ast->TokenAt(sl));
  }
  return ret;
}

// 0: ImportDecl::ImportedModule
::pasta::TokenRange ImportDecl::TokenRange(void) const {
  return ast->DeclTokenRange(u.ImportDecl);
}

LifetimeExtendedTemporaryDecl::LifetimeExtendedTemporaryDecl(
    std::shared_ptr<ASTImpl> ast_,
    const ::clang::Decl *decl_)
    : Decl(std::move(ast_), decl_) {}

PASTA_DEFINE_BASE_OPERATORS(Decl, LifetimeExtendedTemporaryDecl)
std::vector<::pasta::Stmt> LifetimeExtendedTemporaryDecl::ChildrenExpression(void) const {
  auto &self = *(u.LifetimeExtendedTemporaryDecl);
  auto val = self.childrenExpr();
  std::vector<::pasta::Stmt> ret;
  for (auto stmt_ptr : val) {
    ret.emplace_back(StmtBuilder::Create<::pasta::Stmt>(ast, stmt_ptr));
  }
  return ret;
}

::pasta::ValueDecl LifetimeExtendedTemporaryDecl::ExtendingDeclaration(void) const {
  auto &self = *(u.LifetimeExtendedTemporaryDecl);
  auto val = self.getExtendingDecl();
  if (val) {
    return DeclBuilder::Create<::pasta::ValueDecl>(ast, val);
  }
  assert(false && "LifetimeExtendedTemporaryDecl::ExtendingDeclaration can return nullptr!");
  __builtin_unreachable();
}

uint32_t LifetimeExtendedTemporaryDecl::ManglingNumber(void) const {
  auto &self = *(u.LifetimeExtendedTemporaryDecl);
  auto val = self.getManglingNumber();
  return val;
}

// 1: LifetimeExtendedTemporaryDecl::OrCreateValue
enum StorageDuration LifetimeExtendedTemporaryDecl::StorageDuration(void) const {
  auto &self = *(u.LifetimeExtendedTemporaryDecl);
  auto val = self.getStorageDuration();
  return static_cast<::pasta::StorageDuration>(static_cast<unsigned int>(val));
}

::pasta::Expr LifetimeExtendedTemporaryDecl::TemporaryExpression(void) const {
  auto &self = *(u.LifetimeExtendedTemporaryDecl);
  auto val = self.getTemporaryExpr();
  if (val) {
    return StmtBuilder::Create<::pasta::Expr>(ast, val);
  }
  assert(false && "LifetimeExtendedTemporaryDecl::TemporaryExpression can return nullptr!");
  __builtin_unreachable();
}

// 0: LifetimeExtendedTemporaryDecl::Value
LinkageSpecDecl::LinkageSpecDecl(
    std::shared_ptr<ASTImpl> ast_,
    const ::clang::Decl *decl_)
    : Decl(ast_, decl_) {}

PASTA_DEFINE_BASE_OPERATORS(DeclContext, LinkageSpecDecl)
PASTA_DEFINE_BASE_OPERATORS(Decl, LinkageSpecDecl)
::pasta::Token LinkageSpecDecl::EndToken(void) const {
  auto &self = *(u.LinkageSpecDecl);
  auto val = self.getEndLoc();
  return ast->TokenAt(val);
}

::pasta::Token LinkageSpecDecl::ExternToken(void) const {
  auto &self = *(u.LinkageSpecDecl);
  auto val = self.getExternLoc();
  return ast->TokenAt(val);
}

::pasta::LanguageIDs LinkageSpecDecl::Language(void) const {
  auto &self = *(u.LinkageSpecDecl);
  auto val = self.getLanguage();
  return static_cast<::pasta::LanguageIDs>(val);
}

::pasta::Token LinkageSpecDecl::RBraceToken(void) const {
  auto &self = *(u.LinkageSpecDecl);
  auto val = self.getRBraceLoc();
  return ast->TokenAt(val);
}

::pasta::TokenRange LinkageSpecDecl::TokenRange(void) const {
  return ast->DeclTokenRange(u.LinkageSpecDecl);
}

bool LinkageSpecDecl::HasBraces(void) const {
  auto &self = *(u.LinkageSpecDecl);
  auto val = self.hasBraces();
  return val;
}

NamedDecl::NamedDecl(
    std::shared_ptr<ASTImpl> ast_,
    const ::clang::Decl *decl_)
    : Decl(std::move(ast_), decl_) {}

PASTA_DEFINE_BASE_OPERATORS(Decl, NamedDecl)
PASTA_DEFINE_DERIVED_OPERATORS(NamedDecl, BaseUsingDecl)
PASTA_DEFINE_DERIVED_OPERATORS(NamedDecl, BindingDecl)
PASTA_DEFINE_DERIVED_OPERATORS(NamedDecl, BuiltinTemplateDecl)
PASTA_DEFINE_DERIVED_OPERATORS(NamedDecl, CXXConstructorDecl)
PASTA_DEFINE_DERIVED_OPERATORS(NamedDecl, CXXConversionDecl)
PASTA_DEFINE_DERIVED_OPERATORS(NamedDecl, CXXDeductionGuideDecl)
PASTA_DEFINE_DERIVED_OPERATORS(NamedDecl, CXXDestructorDecl)
PASTA_DEFINE_DERIVED_OPERATORS(NamedDecl, CXXMethodDecl)
PASTA_DEFINE_DERIVED_OPERATORS(NamedDecl, CXXRecordDecl)
PASTA_DEFINE_DERIVED_OPERATORS(NamedDecl, ClassTemplateDecl)
PASTA_DEFINE_DERIVED_OPERATORS(NamedDecl, ClassTemplatePartialSpecializationDecl)
PASTA_DEFINE_DERIVED_OPERATORS(NamedDecl, ClassTemplateSpecializationDecl)
PASTA_DEFINE_DERIVED_OPERATORS(NamedDecl, ConceptDecl)
PASTA_DEFINE_DERIVED_OPERATORS(NamedDecl, ConstructorUsingShadowDecl)
PASTA_DEFINE_DERIVED_OPERATORS(NamedDecl, DeclaratorDecl)
PASTA_DEFINE_DERIVED_OPERATORS(NamedDecl, DecompositionDecl)
PASTA_DEFINE_DERIVED_OPERATORS(NamedDecl, EnumConstantDecl)
PASTA_DEFINE_DERIVED_OPERATORS(NamedDecl, EnumDecl)
PASTA_DEFINE_DERIVED_OPERATORS(NamedDecl, FieldDecl)
PASTA_DEFINE_DERIVED_OPERATORS(NamedDecl, FunctionDecl)
PASTA_DEFINE_DERIVED_OPERATORS(NamedDecl, FunctionTemplateDecl)
PASTA_DEFINE_DERIVED_OPERATORS(NamedDecl, ImplicitParamDecl)
PASTA_DEFINE_DERIVED_OPERATORS(NamedDecl, IndirectFieldDecl)
PASTA_DEFINE_DERIVED_OPERATORS(NamedDecl, LabelDecl)
PASTA_DEFINE_DERIVED_OPERATORS(NamedDecl, MSGuidDecl)
PASTA_DEFINE_DERIVED_OPERATORS(NamedDecl, MSPropertyDecl)
PASTA_DEFINE_DERIVED_OPERATORS(NamedDecl, NamespaceAliasDecl)
PASTA_DEFINE_DERIVED_OPERATORS(NamedDecl, NamespaceDecl)
PASTA_DEFINE_DERIVED_OPERATORS(NamedDecl, NonTypeTemplateParmDecl)
PASTA_DEFINE_DERIVED_OPERATORS(NamedDecl, OMPCapturedExprDecl)
PASTA_DEFINE_DERIVED_OPERATORS(NamedDecl, OMPDeclarativeDirectiveValueDecl)
PASTA_DEFINE_DERIVED_OPERATORS(NamedDecl, OMPDeclareMapperDecl)
PASTA_DEFINE_DERIVED_OPERATORS(NamedDecl, OMPDeclareReductionDecl)
PASTA_DEFINE_DERIVED_OPERATORS(NamedDecl, ObjCAtDefsFieldDecl)
PASTA_DEFINE_DERIVED_OPERATORS(NamedDecl, ObjCCategoryDecl)
PASTA_DEFINE_DERIVED_OPERATORS(NamedDecl, ObjCCategoryImplDecl)
PASTA_DEFINE_DERIVED_OPERATORS(NamedDecl, ObjCCompatibleAliasDecl)
PASTA_DEFINE_DERIVED_OPERATORS(NamedDecl, ObjCContainerDecl)
PASTA_DEFINE_DERIVED_OPERATORS(NamedDecl, ObjCImplDecl)
PASTA_DEFINE_DERIVED_OPERATORS(NamedDecl, ObjCImplementationDecl)
PASTA_DEFINE_DERIVED_OPERATORS(NamedDecl, ObjCInterfaceDecl)
PASTA_DEFINE_DERIVED_OPERATORS(NamedDecl, ObjCIvarDecl)
PASTA_DEFINE_DERIVED_OPERATORS(NamedDecl, ObjCMethodDecl)
PASTA_DEFINE_DERIVED_OPERATORS(NamedDecl, ObjCPropertyDecl)
PASTA_DEFINE_DERIVED_OPERATORS(NamedDecl, ObjCProtocolDecl)
PASTA_DEFINE_DERIVED_OPERATORS(NamedDecl, ObjCTypeParamDecl)
PASTA_DEFINE_DERIVED_OPERATORS(NamedDecl, ParmVarDecl)
PASTA_DEFINE_DERIVED_OPERATORS(NamedDecl, RecordDecl)
PASTA_DEFINE_DERIVED_OPERATORS(NamedDecl, RedeclarableTemplateDecl)
PASTA_DEFINE_DERIVED_OPERATORS(NamedDecl, TagDecl)
PASTA_DEFINE_DERIVED_OPERATORS(NamedDecl, TemplateDecl)
PASTA_DEFINE_DERIVED_OPERATORS(NamedDecl, TemplateParamObjectDecl)
PASTA_DEFINE_DERIVED_OPERATORS(NamedDecl, TemplateTemplateParmDecl)
PASTA_DEFINE_DERIVED_OPERATORS(NamedDecl, TemplateTypeParmDecl)
PASTA_DEFINE_DERIVED_OPERATORS(NamedDecl, TypeAliasDecl)
PASTA_DEFINE_DERIVED_OPERATORS(NamedDecl, TypeAliasTemplateDecl)
PASTA_DEFINE_DERIVED_OPERATORS(NamedDecl, TypeDecl)
PASTA_DEFINE_DERIVED_OPERATORS(NamedDecl, TypedefDecl)
PASTA_DEFINE_DERIVED_OPERATORS(NamedDecl, TypedefNameDecl)
PASTA_DEFINE_DERIVED_OPERATORS(NamedDecl, UnresolvedUsingIfExistsDecl)
PASTA_DEFINE_DERIVED_OPERATORS(NamedDecl, UnresolvedUsingTypenameDecl)
PASTA_DEFINE_DERIVED_OPERATORS(NamedDecl, UnresolvedUsingValueDecl)
PASTA_DEFINE_DERIVED_OPERATORS(NamedDecl, UsingDecl)
PASTA_DEFINE_DERIVED_OPERATORS(NamedDecl, UsingDirectiveDecl)
PASTA_DEFINE_DERIVED_OPERATORS(NamedDecl, UsingEnumDecl)
PASTA_DEFINE_DERIVED_OPERATORS(NamedDecl, UsingPackDecl)
PASTA_DEFINE_DERIVED_OPERATORS(NamedDecl, UsingShadowDecl)
PASTA_DEFINE_DERIVED_OPERATORS(NamedDecl, ValueDecl)
PASTA_DEFINE_DERIVED_OPERATORS(NamedDecl, VarDecl)
PASTA_DEFINE_DERIVED_OPERATORS(NamedDecl, VarTemplateDecl)
PASTA_DEFINE_DERIVED_OPERATORS(NamedDecl, VarTemplatePartialSpecializationDecl)
PASTA_DEFINE_DERIVED_OPERATORS(NamedDecl, VarTemplateSpecializationDecl)
// 1: NamedDecl::DeclarationReplaces
// 0: NamedDecl::DeclarationName
// 1: NamedDecl::ExplicitVisibility
enum Linkage NamedDecl::FormalLinkage(void) const {
  auto &self = *(u.NamedDecl);
  auto val = self.getFormalLinkage();
  return static_cast<::pasta::Linkage>(static_cast<unsigned char>(val));
}

// 0: NamedDecl::Identifier
// 0: NamedDecl::LinkageAndVisibility
enum Linkage NamedDecl::LinkageInternal(void) const {
  auto &self = *(u.NamedDecl);
  auto val = self.getLinkageInternal();
  return static_cast<::pasta::Linkage>(static_cast<unsigned char>(val));
}

::pasta::NamedDecl NamedDecl::MostRecentDeclaration(void) const {
  auto &self = *(u.NamedDecl);
  auto val = self.getMostRecentDecl();
  if (val) {
    return DeclBuilder::Create<::pasta::NamedDecl>(ast, val);
  }
  assert(false && "NamedDecl::MostRecentDeclaration can return nullptr!");
  __builtin_unreachable();
}

std::string NamedDecl::Name(void) const {
  auto &self = *(u.NamedDecl);
  auto val = self.getNameAsString();
  return val;
}

enum ObjCStringFormatFamily NamedDecl::ObjCFStringFormattingFamily(void) const {
  auto &self = *(u.NamedDecl);
  auto val = self.getObjCFStringFormattingFamily();
  return static_cast<::pasta::ObjCStringFormatFamily>(static_cast<unsigned int>(val));
}

std::string NamedDecl::QualifiedNameAsString(void) const {
  auto &self = *(u.NamedDecl);
  auto val = self.getQualifiedNameAsString();
  return val;
}

::pasta::NamedDecl NamedDecl::UnderlyingDeclaration(void) const {
  auto &self = *(u.NamedDecl);
  auto val = self.getUnderlyingDecl();
  if (val) {
    return DeclBuilder::Create<::pasta::NamedDecl>(ast, val);
  }
  assert(false && "NamedDecl::UnderlyingDeclaration can return nullptr!");
  __builtin_unreachable();
}

enum Visibility NamedDecl::Visibility(void) const {
  auto &self = *(u.NamedDecl);
  auto val = self.getVisibility();
  return static_cast<::pasta::Visibility>(static_cast<unsigned int>(val));
}

bool NamedDecl::HasExternalFormalLinkage(void) const {
  auto &self = *(u.NamedDecl);
  auto val = self.hasExternalFormalLinkage();
  return val;
}

bool NamedDecl::HasLinkage(void) const {
  auto &self = *(u.NamedDecl);
  auto val = self.hasLinkage();
  return val;
}

bool NamedDecl::HasLinkageBeenComputed(void) const {
  auto &self = *(u.NamedDecl);
  auto val = self.hasLinkageBeenComputed();
  return val;
}

bool NamedDecl::IsCXXClassMember(void) const {
  auto &self = *(u.NamedDecl);
  auto val = self.isCXXClassMember();
  return val;
}

bool NamedDecl::IsCXXInstanceMember(void) const {
  auto &self = *(u.NamedDecl);
  auto val = self.isCXXInstanceMember();
  return val;
}

bool NamedDecl::IsExternallyDeclarable(void) const {
  auto &self = *(u.NamedDecl);
  auto val = self.isExternallyDeclarable();
  return val;
}

bool NamedDecl::IsExternallyVisible(void) const {
  auto &self = *(u.NamedDecl);
  auto val = self.isExternallyVisible();
  return val;
}

bool NamedDecl::IsLinkageValid(void) const {
  auto &self = *(u.NamedDecl);
  auto val = self.isLinkageValid();
  return val;
}

// 1: NamedDecl::IsReserved
NamespaceAliasDecl::NamespaceAliasDecl(
    std::shared_ptr<ASTImpl> ast_,
    const ::clang::Decl *decl_)
    : NamedDecl(std::move(ast_), decl_) {}

PASTA_DEFINE_BASE_OPERATORS(Decl, NamespaceAliasDecl)
PASTA_DEFINE_BASE_OPERATORS(NamedDecl, NamespaceAliasDecl)
::pasta::Token NamespaceAliasDecl::AliasToken(void) const {
  auto &self = *(u.NamespaceAliasDecl);
  auto val = self.getAliasLoc();
  return ast->TokenAt(val);
}

::pasta::NamedDecl NamespaceAliasDecl::AliasedNamespace(void) const {
  auto &self = *(u.NamespaceAliasDecl);
  auto val = self.getAliasedNamespace();
  if (val) {
    return DeclBuilder::Create<::pasta::NamedDecl>(ast, val);
  }
  assert(false && "NamespaceAliasDecl::AliasedNamespace can return nullptr!");
  __builtin_unreachable();
}

::pasta::NamespaceAliasDecl NamespaceAliasDecl::CanonicalDeclaration(void) const {
  auto &self = *(u.NamespaceAliasDecl);
  auto val = self.getCanonicalDecl();
  if (val) {
    return DeclBuilder::Create<::pasta::NamespaceAliasDecl>(ast, val);
  }
  assert(false && "NamespaceAliasDecl::CanonicalDeclaration can return nullptr!");
  __builtin_unreachable();
}

::pasta::NamespaceDecl NamespaceAliasDecl::Namespace(void) const {
  auto &self = *(u.NamespaceAliasDecl);
  auto val = self.getNamespace();
  if (val) {
    return DeclBuilder::Create<::pasta::NamespaceDecl>(ast, val);
  }
  assert(false && "NamespaceAliasDecl::Namespace can return nullptr!");
  __builtin_unreachable();
}

::pasta::Token NamespaceAliasDecl::NamespaceToken(void) const {
  auto &self = *(u.NamespaceAliasDecl);
  auto val = self.getNamespaceLoc();
  return ast->TokenAt(val);
}

// 0: NamespaceAliasDecl::Qualifier
// 0: NamespaceAliasDecl::QualifierToken
::pasta::TokenRange NamespaceAliasDecl::TokenRange(void) const {
  return ast->DeclTokenRange(u.NamespaceAliasDecl);
}

::pasta::Token NamespaceAliasDecl::TargetNameToken(void) const {
  auto &self = *(u.NamespaceAliasDecl);
  auto val = self.getTargetNameLoc();
  return ast->TokenAt(val);
}

NamespaceDecl::NamespaceDecl(
    std::shared_ptr<ASTImpl> ast_,
    const ::clang::Decl *decl_)
    : NamedDecl(ast_, decl_) {}

PASTA_DEFINE_BASE_OPERATORS(DeclContext, NamespaceDecl)
PASTA_DEFINE_BASE_OPERATORS(Decl, NamespaceDecl)
PASTA_DEFINE_BASE_OPERATORS(NamedDecl, NamespaceDecl)
::pasta::NamespaceDecl NamespaceDecl::AnonymousNamespace(void) const {
  auto &self = *(u.NamespaceDecl);
  auto val = self.getAnonymousNamespace();
  if (val) {
    return DeclBuilder::Create<::pasta::NamespaceDecl>(ast, val);
  }
  assert(false && "NamespaceDecl::AnonymousNamespace can return nullptr!");
  __builtin_unreachable();
}

::pasta::Token NamespaceDecl::BeginToken(void) const {
  auto &self = *(u.NamespaceDecl);
  auto val = self.getBeginLoc();
  return ast->TokenAt(val);
}

::pasta::NamespaceDecl NamespaceDecl::CanonicalDeclaration(void) const {
  auto &self = *(u.NamespaceDecl);
  auto val = self.getCanonicalDecl();
  if (val) {
    return DeclBuilder::Create<::pasta::NamespaceDecl>(ast, val);
  }
  assert(false && "NamespaceDecl::CanonicalDeclaration can return nullptr!");
  __builtin_unreachable();
}

::pasta::NamespaceDecl NamespaceDecl::OriginalNamespace(void) const {
  auto &self = *(u.NamespaceDecl);
  auto val = self.getOriginalNamespace();
  if (val) {
    return DeclBuilder::Create<::pasta::NamespaceDecl>(ast, val);
  }
  assert(false && "NamespaceDecl::OriginalNamespace can return nullptr!");
  __builtin_unreachable();
}

::pasta::Token NamespaceDecl::RBraceToken(void) const {
  auto &self = *(u.NamespaceDecl);
  auto val = self.getRBraceLoc();
  return ast->TokenAt(val);
}

::pasta::TokenRange NamespaceDecl::TokenRange(void) const {
  return ast->DeclTokenRange(u.NamespaceDecl);
}

bool NamespaceDecl::IsAnonymousNamespace(void) const {
  auto &self = *(u.NamespaceDecl);
  auto val = self.isAnonymousNamespace();
  return val;
}

bool NamespaceDecl::IsInline(void) const {
  auto &self = *(u.NamespaceDecl);
  auto val = self.isInline();
  return val;
}

bool NamespaceDecl::IsOriginalNamespace(void) const {
  auto &self = *(u.NamespaceDecl);
  auto val = self.isOriginalNamespace();
  return val;
}

// 1: NamespaceDecl::IsRedundantInlineQualifierFor
ObjCCompatibleAliasDecl::ObjCCompatibleAliasDecl(
    std::shared_ptr<ASTImpl> ast_,
    const ::clang::Decl *decl_)
    : NamedDecl(std::move(ast_), decl_) {}

PASTA_DEFINE_BASE_OPERATORS(Decl, ObjCCompatibleAliasDecl)
PASTA_DEFINE_BASE_OPERATORS(NamedDecl, ObjCCompatibleAliasDecl)
::pasta::ObjCInterfaceDecl ObjCCompatibleAliasDecl::ClassInterface(void) const {
  auto &self = *(u.ObjCCompatibleAliasDecl);
  auto val = self.getClassInterface();
  if (val) {
    return DeclBuilder::Create<::pasta::ObjCInterfaceDecl>(ast, val);
  }
  assert(false && "ObjCCompatibleAliasDecl::ClassInterface can return nullptr!");
  __builtin_unreachable();
}

ObjCContainerDecl::ObjCContainerDecl(
    std::shared_ptr<ASTImpl> ast_,
    const ::clang::Decl *decl_)
    : NamedDecl(ast_, decl_) {}

PASTA_DEFINE_BASE_OPERATORS(DeclContext, ObjCContainerDecl)
PASTA_DEFINE_BASE_OPERATORS(Decl, ObjCContainerDecl)
PASTA_DEFINE_BASE_OPERATORS(NamedDecl, ObjCContainerDecl)
PASTA_DEFINE_DERIVED_OPERATORS(ObjCContainerDecl, ObjCCategoryDecl)
PASTA_DEFINE_DERIVED_OPERATORS(ObjCContainerDecl, ObjCCategoryImplDecl)
PASTA_DEFINE_DERIVED_OPERATORS(ObjCContainerDecl, ObjCImplDecl)
PASTA_DEFINE_DERIVED_OPERATORS(ObjCContainerDecl, ObjCImplementationDecl)
PASTA_DEFINE_DERIVED_OPERATORS(ObjCContainerDecl, ObjCInterfaceDecl)
PASTA_DEFINE_DERIVED_OPERATORS(ObjCContainerDecl, ObjCProtocolDecl)
// 2: FindPropertyDeclaration
// 1: ObjCContainerDecl::HasUserDeclaredSetterMethod
std::vector<::pasta::ObjCMethodDecl> ObjCContainerDecl::ClassMethods(void) const {
  auto &self = *(u.ObjCContainerDecl);
  auto val = self.class_methods();
  std::vector<::pasta::ObjCMethodDecl> ret;
  for (auto decl_ptr : val) {
    ret.emplace_back(DeclBuilder::Create<::pasta::ObjCMethodDecl>(ast, decl_ptr));
  }
  return ret;
}

std::vector<::pasta::ObjCPropertyDecl> ObjCContainerDecl::ClassProperties(void) const {
  auto &self = *(u.ObjCContainerDecl);
  auto val = self.class_properties();
  std::vector<::pasta::ObjCPropertyDecl> ret;
  for (auto decl_ptr : val) {
    ret.emplace_back(DeclBuilder::Create<::pasta::ObjCPropertyDecl>(ast, decl_ptr));
  }
  return ret;
}

// 0: ObjCContainerDecl::
// 0: ObjCContainerDecl::
// 0: ObjCContainerDecl::
// 0: ObjCContainerDecl::
::pasta::TokenRange ObjCContainerDecl::AtEndRange(void) const {
  auto &self = *(u.ObjCContainerDecl);
  auto val = self.getAtEndRange();
  return ast->TokenRangeFrom(val);
}

::pasta::Token ObjCContainerDecl::AtStartToken(void) const {
  auto &self = *(u.ObjCContainerDecl);
  auto val = self.getAtStartLoc();
  return ast->TokenAt(val);
}

// 1: ObjCContainerDecl::ClassMethod
// 1: ObjCContainerDecl::InstanceMethod
// 1: ObjCContainerDecl::InstanceVariableDeclaration
// 2: Method
::pasta::TokenRange ObjCContainerDecl::TokenRange(void) const {
  return ast->DeclTokenRange(u.ObjCContainerDecl);
}

std::vector<::pasta::ObjCMethodDecl> ObjCContainerDecl::InstanceMethods(void) const {
  auto &self = *(u.ObjCContainerDecl);
  auto val = self.instance_methods();
  std::vector<::pasta::ObjCMethodDecl> ret;
  for (auto decl_ptr : val) {
    ret.emplace_back(DeclBuilder::Create<::pasta::ObjCMethodDecl>(ast, decl_ptr));
  }
  return ret;
}

std::vector<::pasta::ObjCPropertyDecl> ObjCContainerDecl::InstanceProperties(void) const {
  auto &self = *(u.ObjCContainerDecl);
  auto val = self.instance_properties();
  std::vector<::pasta::ObjCPropertyDecl> ret;
  for (auto decl_ptr : val) {
    ret.emplace_back(DeclBuilder::Create<::pasta::ObjCPropertyDecl>(ast, decl_ptr));
  }
  return ret;
}

// 0: ObjCContainerDecl::
// 0: ObjCContainerDecl::
// 0: ObjCContainerDecl::
// 0: ObjCContainerDecl::
// 0: ObjCContainerDecl::
// 0: ObjCContainerDecl::
std::vector<::pasta::ObjCMethodDecl> ObjCContainerDecl::Methods(void) const {
  auto &self = *(u.ObjCContainerDecl);
  auto val = self.methods();
  std::vector<::pasta::ObjCMethodDecl> ret;
  for (auto decl_ptr : val) {
    ret.emplace_back(DeclBuilder::Create<::pasta::ObjCMethodDecl>(ast, decl_ptr));
  }
  return ret;
}

// 0: ObjCContainerDecl::
// 0: ObjCContainerDecl::
std::vector<::pasta::ObjCPropertyDecl> ObjCContainerDecl::Properties(void) const {
  auto &self = *(u.ObjCContainerDecl);
  auto val = self.properties();
  std::vector<::pasta::ObjCPropertyDecl> ret;
  for (auto decl_ptr : val) {
    ret.emplace_back(DeclBuilder::Create<::pasta::ObjCPropertyDecl>(ast, decl_ptr));
  }
  return ret;
}

ObjCImplDecl::ObjCImplDecl(
    std::shared_ptr<ASTImpl> ast_,
    const ::clang::Decl *decl_)
    : ObjCContainerDecl(std::move(ast_), decl_) {}

PASTA_DEFINE_BASE_OPERATORS(DeclContext, ObjCImplDecl)
PASTA_DEFINE_BASE_OPERATORS(Decl, ObjCImplDecl)
PASTA_DEFINE_BASE_OPERATORS(NamedDecl, ObjCImplDecl)
PASTA_DEFINE_BASE_OPERATORS(ObjCContainerDecl, ObjCImplDecl)
PASTA_DEFINE_DERIVED_OPERATORS(ObjCImplDecl, ObjCCategoryImplDecl)
PASTA_DEFINE_DERIVED_OPERATORS(ObjCImplDecl, ObjCImplementationDecl)
// 2: FindPropertyImplementationDeclaration
// 1: ObjCImplDecl::FindPropertyImplementationInstanceVariableDeclaration
::pasta::ObjCInterfaceDecl ObjCImplDecl::ClassInterface(void) const {
  auto &self = *(u.ObjCImplDecl);
  auto val = self.getClassInterface();
  if (val) {
    return DeclBuilder::Create<::pasta::ObjCInterfaceDecl>(ast, val);
  }
  assert(false && "ObjCImplDecl::ClassInterface can return nullptr!");
  __builtin_unreachable();
}

std::vector<::pasta::ObjCPropertyImplDecl> ObjCImplDecl::PropertyImplementations(void) const {
  auto &self = *(u.ObjCImplDecl);
  auto val = self.property_impls();
  std::vector<::pasta::ObjCPropertyImplDecl> ret;
  for (auto decl_ptr : val) {
    ret.emplace_back(DeclBuilder::Create<::pasta::ObjCPropertyImplDecl>(ast, decl_ptr));
  }
  return ret;
}

// 0: ObjCImplDecl::
// 0: ObjCImplDecl::
ObjCImplementationDecl::ObjCImplementationDecl(
    std::shared_ptr<ASTImpl> ast_,
    const ::clang::Decl *decl_)
    : ObjCImplDecl(std::move(ast_), decl_) {}

PASTA_DEFINE_BASE_OPERATORS(DeclContext, ObjCImplementationDecl)
PASTA_DEFINE_BASE_OPERATORS(Decl, ObjCImplementationDecl)
PASTA_DEFINE_BASE_OPERATORS(NamedDecl, ObjCImplementationDecl)
PASTA_DEFINE_BASE_OPERATORS(ObjCContainerDecl, ObjCImplementationDecl)
PASTA_DEFINE_BASE_OPERATORS(ObjCImplDecl, ObjCImplementationDecl)
// 0: ObjCImplementationDecl::Identifier
::pasta::Token ObjCImplementationDecl::InstanceVariableLBraceToken(void) const {
  auto &self = *(u.ObjCImplementationDecl);
  auto val = self.getIvarLBraceLoc();
  return ast->TokenAt(val);
}

::pasta::Token ObjCImplementationDecl::InstanceVariableRBraceToken(void) const {
  auto &self = *(u.ObjCImplementationDecl);
  auto val = self.getIvarRBraceLoc();
  return ast->TokenAt(val);
}

std::string ObjCImplementationDecl::Name(void) const {
  auto &self = *(u.ObjCImplementationDecl);
  auto val = self.getNameAsString();
  return val;
}

uint32_t ObjCImplementationDecl::NumInstanceVariableInitializers(void) const {
  auto &self = *(u.ObjCImplementationDecl);
  auto val = self.getNumIvarInitializers();
  return val;
}

std::string_view ObjCImplementationDecl::ObjCRuntimeNameAsString(void) const {
  auto &self = *(u.ObjCImplementationDecl);
  auto val = self.getObjCRuntimeNameAsString();
  if (auto size = val.size()) {
    return std::string_view(val.data(), size);
  } else {
    return std::string_view();
  }
}

::pasta::ObjCInterfaceDecl ObjCImplementationDecl::SuperClass(void) const {
  auto &self = *(u.ObjCImplementationDecl);
  auto val = self.getSuperClass();
  if (val) {
    return DeclBuilder::Create<::pasta::ObjCInterfaceDecl>(ast, val);
  }
  assert(false && "ObjCImplementationDecl::SuperClass can return nullptr!");
  __builtin_unreachable();
}

::pasta::Token ObjCImplementationDecl::SuperClassToken(void) const {
  auto &self = *(u.ObjCImplementationDecl);
  auto val = self.getSuperClassLoc();
  return ast->TokenAt(val);
}

bool ObjCImplementationDecl::HasDestructors(void) const {
  auto &self = *(u.ObjCImplementationDecl);
  auto val = self.hasDestructors();
  return val;
}

bool ObjCImplementationDecl::HasNonZeroConstructors(void) const {
  auto &self = *(u.ObjCImplementationDecl);
  auto val = self.hasNonZeroConstructors();
  return val;
}

// 0: ObjCImplementationDecl::
// 0: ObjCImplementationDecl::
// 0: ObjCImplementationDecl::Initializers
// 0: ObjCImplementationDecl::
// 0: ObjCImplementationDecl::
// 0: ObjCImplementationDecl::
// 0: ObjCImplementationDecl::
std::vector<::pasta::ObjCIvarDecl> ObjCImplementationDecl::InstanceVariables(void) const {
  auto &self = *(u.ObjCImplementationDecl);
  auto val = self.ivars();
  std::vector<::pasta::ObjCIvarDecl> ret;
  for (auto decl_ptr : val) {
    ret.emplace_back(DeclBuilder::Create<::pasta::ObjCIvarDecl>(ast, decl_ptr));
  }
  return ret;
}

ObjCInterfaceDecl::ObjCInterfaceDecl(
    std::shared_ptr<ASTImpl> ast_,
    const ::clang::Decl *decl_)
    : ObjCContainerDecl(std::move(ast_), decl_) {}

PASTA_DEFINE_BASE_OPERATORS(DeclContext, ObjCInterfaceDecl)
PASTA_DEFINE_BASE_OPERATORS(Decl, ObjCInterfaceDecl)
PASTA_DEFINE_BASE_OPERATORS(NamedDecl, ObjCInterfaceDecl)
PASTA_DEFINE_BASE_OPERATORS(ObjCContainerDecl, ObjCInterfaceDecl)
// 1: ObjCInterfaceDecl::FindCategoryDeclaration
// 2: FindPropertyVisibleInPrimaryClass
// 0: ObjCInterfaceDecl::
// 0: ObjCInterfaceDecl::
// 0: ObjCInterfaceDecl::
std::vector<::pasta::ObjCProtocolDecl> ObjCInterfaceDecl::AllReferencedProtocols(void) const {
  auto &self = *(u.ObjCInterfaceDecl);
  auto val = self.all_referenced_protocols();
  std::vector<::pasta::ObjCProtocolDecl> ret;
  for (auto decl_ptr : val) {
    ret.emplace_back(DeclBuilder::Create<::pasta::ObjCProtocolDecl>(ast, decl_ptr));
  }
  return ret;
}

bool ObjCInterfaceDecl::DeclaresOrInheritsDesignatedInitializers(void) const {
  auto &self = *(u.ObjCInterfaceDecl);
  auto val = self.declaresOrInheritsDesignatedInitializers();
  return val;
}

::pasta::ObjCInterfaceDecl ObjCInterfaceDecl::CanonicalDeclaration(void) const {
  auto &self = *(u.ObjCInterfaceDecl);
  auto val = self.getCanonicalDecl();
  if (val) {
    return DeclBuilder::Create<::pasta::ObjCInterfaceDecl>(ast, val);
  }
  assert(false && "ObjCInterfaceDecl::CanonicalDeclaration can return nullptr!");
  __builtin_unreachable();
}

// 1: ObjCInterfaceDecl::CategoryClassMethod
// 1: ObjCInterfaceDecl::CategoryInstanceMethod
::pasta::ObjCCategoryDecl ObjCInterfaceDecl::CategoryListRaw(void) const {
  auto &self = *(u.ObjCInterfaceDecl);
  auto val = self.getCategoryListRaw();
  if (val) {
    return DeclBuilder::Create<::pasta::ObjCCategoryDecl>(ast, val);
  }
  assert(false && "ObjCInterfaceDecl::CategoryListRaw can return nullptr!");
  __builtin_unreachable();
}

// 2: CategoryMethod
::pasta::ObjCInterfaceDecl ObjCInterfaceDecl::Definition(void) const {
  auto &self = *(u.ObjCInterfaceDecl);
  auto val = self.getDefinition();
  if (val) {
    return DeclBuilder::Create<::pasta::ObjCInterfaceDecl>(ast, val);
  }
  assert(false && "ObjCInterfaceDecl::Definition can return nullptr!");
  __builtin_unreachable();
}

::pasta::Token ObjCInterfaceDecl::EndOfDefinitionToken(void) const {
  auto &self = *(u.ObjCInterfaceDecl);
  auto val = self.getEndOfDefinitionLoc();
  return ast->TokenAt(val);
}

::pasta::ObjCImplementationDecl ObjCInterfaceDecl::Implementation(void) const {
  auto &self = *(u.ObjCInterfaceDecl);
  auto val = self.getImplementation();
  if (val) {
    return DeclBuilder::Create<::pasta::ObjCImplementationDecl>(ast, val);
  }
  assert(false && "ObjCInterfaceDecl::Implementation can return nullptr!");
  __builtin_unreachable();
}

std::string_view ObjCInterfaceDecl::ObjCRuntimeNameAsString(void) const {
  auto &self = *(u.ObjCInterfaceDecl);
  auto val = self.getObjCRuntimeNameAsString();
  if (auto size = val.size()) {
    return std::string_view(val.data(), size);
  } else {
    return std::string_view();
  }
}

// 0: ObjCInterfaceDecl::ReferencedProtocols
::pasta::TokenRange ObjCInterfaceDecl::TokenRange(void) const {
  return ast->DeclTokenRange(u.ObjCInterfaceDecl);
}

::pasta::ObjCInterfaceDecl ObjCInterfaceDecl::SuperClass(void) const {
  auto &self = *(u.ObjCInterfaceDecl);
  auto val = self.getSuperClass();
  if (val) {
    return DeclBuilder::Create<::pasta::ObjCInterfaceDecl>(ast, val);
  }
  assert(false && "ObjCInterfaceDecl::SuperClass can return nullptr!");
  __builtin_unreachable();
}

::pasta::Token ObjCInterfaceDecl::SuperClassToken(void) const {
  auto &self = *(u.ObjCInterfaceDecl);
  auto val = self.getSuperClassLoc();
  return ast->TokenAt(val);
}

// 0: ObjCInterfaceDecl::SuperClassTInfo
::pasta::ObjCObjectType ObjCInterfaceDecl::SuperClassType(void) const {
  auto &self = *(u.ObjCInterfaceDecl);
  auto val = self.getSuperClassType();
  if (val) {
    return TypeBuilder::Create<::pasta::ObjCObjectType>(ast, val);
  }
  assert(false && "ObjCInterfaceDecl::SuperClassType can return nullptr!");
  __builtin_unreachable();
}

::pasta::Type ObjCInterfaceDecl::TypeForDeclaration(void) const {
  auto &self = *(u.ObjCInterfaceDecl);
  auto val = self.getTypeForDecl();
  if (val) {
    return TypeBuilder::Create<::pasta::Type>(ast, val);
  }
  assert(false && "ObjCInterfaceDecl::TypeForDeclaration can return nullptr!");
  __builtin_unreachable();
}

// 0: ObjCInterfaceDecl::TypeParamList
// 0: ObjCInterfaceDecl::TypeParamListAsWritten
bool ObjCInterfaceDecl::HasDefinition(void) const {
  auto &self = *(u.ObjCInterfaceDecl);
  auto val = self.hasDefinition();
  return val;
}

bool ObjCInterfaceDecl::HasDesignatedInitializers(void) const {
  auto &self = *(u.ObjCInterfaceDecl);
  auto val = self.hasDesignatedInitializers();
  return val;
}

bool ObjCInterfaceDecl::IsArcWeakrefUnavailable(void) const {
  auto &self = *(u.ObjCInterfaceDecl);
  auto val = self.isArcWeakrefUnavailable();
  return val;
}

// 1: ObjCInterfaceDecl::IsDesignatedInitializer
bool ObjCInterfaceDecl::IsImplicitInterfaceDeclaration(void) const {
  auto &self = *(u.ObjCInterfaceDecl);
  auto val = self.isImplicitInterfaceDecl();
  return val;
}

::pasta::ObjCInterfaceDecl ObjCInterfaceDecl::IsObjCRequiresPropertyDefinitions(void) const {
  auto &self = *(u.ObjCInterfaceDecl);
  auto val = self.isObjCRequiresPropertyDefs();
  if (val) {
    return DeclBuilder::Create<::pasta::ObjCInterfaceDecl>(ast, val);
  }
  assert(false && "ObjCInterfaceDecl::IsObjCRequiresPropertyDefinitions can return nullptr!");
  __builtin_unreachable();
}

// 1: ObjCInterfaceDecl::IsSuperClassOf
bool ObjCInterfaceDecl::IsThisDeclarationADefinition(void) const {
  auto &self = *(u.ObjCInterfaceDecl);
  auto val = self.isThisDeclarationADefinition();
  return val;
}

// 0: ObjCInterfaceDecl::
// 0: ObjCInterfaceDecl::
// 0: ObjCInterfaceDecl::
// 0: ObjCInterfaceDecl::
std::vector<::pasta::ObjCIvarDecl> ObjCInterfaceDecl::InstanceVariables(void) const {
  auto &self = *(u.ObjCInterfaceDecl);
  auto val = self.ivars();
  std::vector<::pasta::ObjCIvarDecl> ret;
  for (auto decl_ptr : val) {
    ret.emplace_back(DeclBuilder::Create<::pasta::ObjCIvarDecl>(ast, decl_ptr));
  }
  return ret;
}

std::vector<::pasta::ObjCCategoryDecl> ObjCInterfaceDecl::KnownCategories(void) const {
  auto &self = *(u.ObjCInterfaceDecl);
  auto val = self.known_categories();
  std::vector<::pasta::ObjCCategoryDecl> ret;
  for (auto decl_ptr : val) {
    ret.emplace_back(DeclBuilder::Create<::pasta::ObjCCategoryDecl>(ast, decl_ptr));
  }
  return ret;
}

// 0: ObjCInterfaceDecl::
// 0: ObjCInterfaceDecl::
// 0: ObjCInterfaceDecl::
std::vector<::pasta::ObjCCategoryDecl> ObjCInterfaceDecl::KnownExtensions(void) const {
  auto &self = *(u.ObjCInterfaceDecl);
  auto val = self.known_extensions();
  std::vector<::pasta::ObjCCategoryDecl> ret;
  for (auto decl_ptr : val) {
    ret.emplace_back(DeclBuilder::Create<::pasta::ObjCCategoryDecl>(ast, decl_ptr));
  }
  return ret;
}

// 0: ObjCInterfaceDecl::
// 0: ObjCInterfaceDecl::
// 0: ObjCInterfaceDecl::
// 1: ObjCInterfaceDecl::LookupClassMethod
// 1: ObjCInterfaceDecl::LookupInstanceMethod
// 2: LookupMethod
// 1: ObjCInterfaceDecl::LookupPrivateMethod
// 3: ObjCInterfaceDecl::LookupPropertyAccessor
// 0: ObjCInterfaceDecl::
// 0: ObjCInterfaceDecl::
// 0: ObjCInterfaceDecl::
// 0: ObjCInterfaceDecl::
std::vector<::pasta::Token> ObjCInterfaceDecl::ProtocolTokens(void) const {
  auto &self = *(u.ObjCInterfaceDecl);
  auto val = self.protocol_locs();
  std::vector<::pasta::Token> ret;
  for (auto loc : val) {
    if (auto tok = ast->TokenAt(loc); tok) {
      ret.emplace_back(std::move(tok));
    }
  }
  return ret;
}

std::vector<::pasta::ObjCProtocolDecl> ObjCInterfaceDecl::Protocols(void) const {
  auto &self = *(u.ObjCInterfaceDecl);
  auto val = self.protocols();
  std::vector<::pasta::ObjCProtocolDecl> ret;
  for (auto decl_ptr : val) {
    ret.emplace_back(DeclBuilder::Create<::pasta::ObjCProtocolDecl>(ast, decl_ptr));
  }
  return ret;
}

std::vector<::pasta::ObjCCategoryDecl> ObjCInterfaceDecl::VisibleCategories(void) const {
  auto &self = *(u.ObjCInterfaceDecl);
  auto val = self.visible_categories();
  std::vector<::pasta::ObjCCategoryDecl> ret;
  for (auto decl_ptr : val) {
    ret.emplace_back(DeclBuilder::Create<::pasta::ObjCCategoryDecl>(ast, decl_ptr));
  }
  return ret;
}

// 0: ObjCInterfaceDecl::
// 0: ObjCInterfaceDecl::
// 0: ObjCInterfaceDecl::
std::vector<::pasta::ObjCCategoryDecl> ObjCInterfaceDecl::VisibleExtensions(void) const {
  auto &self = *(u.ObjCInterfaceDecl);
  auto val = self.visible_extensions();
  std::vector<::pasta::ObjCCategoryDecl> ret;
  for (auto decl_ptr : val) {
    ret.emplace_back(DeclBuilder::Create<::pasta::ObjCCategoryDecl>(ast, decl_ptr));
  }
  return ret;
}

// 0: ObjCInterfaceDecl::
// 0: ObjCInterfaceDecl::
// 0: ObjCInterfaceDecl::
ObjCMethodDecl::ObjCMethodDecl(
    std::shared_ptr<ASTImpl> ast_,
    const ::clang::Decl *decl_)
    : NamedDecl(ast_, decl_) {}

PASTA_DEFINE_BASE_OPERATORS(DeclContext, ObjCMethodDecl)
PASTA_DEFINE_BASE_OPERATORS(Decl, ObjCMethodDecl)
PASTA_DEFINE_BASE_OPERATORS(NamedDecl, ObjCMethodDecl)
bool ObjCMethodDecl::DefinedInNSObject(void) const {
  auto &self = *(u.ObjCMethodDecl);
  auto val = self.definedInNSObject(ast->ci->getASTContext());
  return val;
}

::pasta::ObjCPropertyDecl ObjCMethodDecl::FindPropertyDeclaration(void) const {
  auto &self = *(u.ObjCMethodDecl);
  auto val = self.findPropertyDecl();
  if (val) {
    return DeclBuilder::Create<::pasta::ObjCPropertyDecl>(ast, val);
  }
  assert(false && "ObjCMethodDecl::FindPropertyDeclaration can return nullptr!");
  __builtin_unreachable();
}

::pasta::Token ObjCMethodDecl::BeginToken(void) const {
  auto &self = *(u.ObjCMethodDecl);
  auto val = self.getBeginLoc();
  return ast->TokenAt(val);
}

::pasta::Stmt ObjCMethodDecl::Body(void) const {
  auto &self = *(u.ObjCMethodDecl);
  auto val = self.getBody();
  if (val) {
    return StmtBuilder::Create<::pasta::Stmt>(ast, val);
  }
  assert(false && "ObjCMethodDecl::Body can return nullptr!");
  __builtin_unreachable();
}

::pasta::ObjCMethodDecl ObjCMethodDecl::CanonicalDeclaration(void) const {
  auto &self = *(u.ObjCMethodDecl);
  auto val = self.getCanonicalDecl();
  if (val) {
    return DeclBuilder::Create<::pasta::ObjCMethodDecl>(ast, val);
  }
  assert(false && "ObjCMethodDecl::CanonicalDeclaration can return nullptr!");
  __builtin_unreachable();
}

::pasta::ObjCCategoryDecl ObjCMethodDecl::Category(void) const {
  auto &self = *(u.ObjCMethodDecl);
  auto val = self.getCategory();
  if (val) {
    return DeclBuilder::Create<::pasta::ObjCCategoryDecl>(ast, val);
  }
  assert(false && "ObjCMethodDecl::Category can return nullptr!");
  __builtin_unreachable();
}

::pasta::ObjCInterfaceDecl ObjCMethodDecl::ClassInterface(void) const {
  auto &self = *(u.ObjCMethodDecl);
  auto val = self.getClassInterface();
  if (val) {
    return DeclBuilder::Create<::pasta::ObjCInterfaceDecl>(ast, val);
  }
  assert(false && "ObjCMethodDecl::ClassInterface can return nullptr!");
  __builtin_unreachable();
}

::pasta::ImplicitParamDecl ObjCMethodDecl::CmdDeclaration(void) const {
  auto &self = *(u.ObjCMethodDecl);
  auto val = self.getCmdDecl();
  if (val) {
    return DeclBuilder::Create<::pasta::ImplicitParamDecl>(ast, val);
  }
  assert(false && "ObjCMethodDecl::CmdDeclaration can return nullptr!");
  __builtin_unreachable();
}

::pasta::Token ObjCMethodDecl::DeclaratorEndToken(void) const {
  auto &self = *(u.ObjCMethodDecl);
  auto val = self.getDeclaratorEndLoc();
  return ast->TokenAt(val);
}

::pasta::Token ObjCMethodDecl::EndToken(void) const {
  auto &self = *(u.ObjCMethodDecl);
  auto val = self.getEndLoc();
  return ast->TokenAt(val);
}

::pasta::ImplementationControl ObjCMethodDecl::ImplementationControl(void) const {
  auto &self = *(u.ObjCMethodDecl);
  auto val = self.getImplementationControl();
  return static_cast<::pasta::ImplementationControl>(val);
}

enum ObjCMethodFamily ObjCMethodDecl::MethodFamily(void) const {
  auto &self = *(u.ObjCMethodDecl);
  auto val = self.getMethodFamily();
  return static_cast<::pasta::ObjCMethodFamily>(static_cast<unsigned int>(val));
}

uint32_t ObjCMethodDecl::NumSelectorTokens(void) const {
  auto &self = *(u.ObjCMethodDecl);
  auto val = self.getNumSelectorLocs();
  return val;
}

// 0: ObjCMethodDecl::ObjCDeclQualifier
// 1: ObjCMethodDecl::ParamDeclaration
::pasta::Type ObjCMethodDecl::ReturnType(void) const {
  auto &self = *(u.ObjCMethodDecl);
  auto val = self.getReturnType();
  return TypeBuilder::Build(ast, val);
}

// 0: ObjCMethodDecl::ReturnTypeSourceInfo
::pasta::TokenRange ObjCMethodDecl::ReturnTypeSourceRange(void) const {
  auto &self = *(u.ObjCMethodDecl);
  auto val = self.getReturnTypeSourceRange();
  return ast->TokenRangeFrom(val);
}

// 0: ObjCMethodDecl::Selector
// 1: ObjCMethodDecl::SelectorToken
::pasta::Token ObjCMethodDecl::SelectorStartToken(void) const {
  auto &self = *(u.ObjCMethodDecl);
  auto val = self.getSelectorStartLoc();
  return ast->TokenAt(val);
}

::pasta::ImplicitParamDecl ObjCMethodDecl::SelfDeclaration(void) const {
  auto &self = *(u.ObjCMethodDecl);
  auto val = self.getSelfDecl();
  if (val) {
    return DeclBuilder::Create<::pasta::ImplicitParamDecl>(ast, val);
  }
  assert(false && "ObjCMethodDecl::SelfDeclaration can return nullptr!");
  __builtin_unreachable();
}

// 4: ObjCMethodDecl::SelfType
::pasta::TokenRange ObjCMethodDecl::TokenRange(void) const {
  return ast->DeclTokenRange(u.ObjCMethodDecl);
}

bool ObjCMethodDecl::HasBody(void) const {
  auto &self = *(u.ObjCMethodDecl);
  auto val = self.hasBody();
  return val;
}

bool ObjCMethodDecl::HasRedeclaration(void) const {
  auto &self = *(u.ObjCMethodDecl);
  auto val = self.hasRedeclaration();
  return val;
}

bool ObjCMethodDecl::HasRelatedResultType(void) const {
  auto &self = *(u.ObjCMethodDecl);
  auto val = self.hasRelatedResultType();
  return val;
}

bool ObjCMethodDecl::HasSkippedBody(void) const {
  auto &self = *(u.ObjCMethodDecl);
  auto val = self.hasSkippedBody();
  return val;
}

bool ObjCMethodDecl::IsClassMethod(void) const {
  auto &self = *(u.ObjCMethodDecl);
  auto val = self.isClassMethod();
  return val;
}

bool ObjCMethodDecl::IsDefined(void) const {
  auto &self = *(u.ObjCMethodDecl);
  auto val = self.isDefined();
  return val;
}

bool ObjCMethodDecl::IsDesignatedInitializerForTheInterface(void) const {
  auto &self = *(u.ObjCMethodDecl);
  auto val = self.isDesignatedInitializerForTheInterface();
  return val;
}

bool ObjCMethodDecl::IsDirectMethod(void) const {
  auto &self = *(u.ObjCMethodDecl);
  auto val = self.isDirectMethod();
  return val;
}

bool ObjCMethodDecl::IsInstanceMethod(void) const {
  auto &self = *(u.ObjCMethodDecl);
  auto val = self.isInstanceMethod();
  return val;
}

bool ObjCMethodDecl::IsOptional(void) const {
  auto &self = *(u.ObjCMethodDecl);
  auto val = self.isOptional();
  return val;
}

bool ObjCMethodDecl::IsOverriding(void) const {
  auto &self = *(u.ObjCMethodDecl);
  auto val = self.isOverriding();
  return val;
}

bool ObjCMethodDecl::IsPropertyAccessor(void) const {
  auto &self = *(u.ObjCMethodDecl);
  auto val = self.isPropertyAccessor();
  return val;
}

bool ObjCMethodDecl::IsRedeclaration(void) const {
  auto &self = *(u.ObjCMethodDecl);
  auto val = self.isRedeclaration();
  return val;
}

bool ObjCMethodDecl::IsSynthesizedAccessorStub(void) const {
  auto &self = *(u.ObjCMethodDecl);
  auto val = self.isSynthesizedAccessorStub();
  return val;
}

bool ObjCMethodDecl::IsThisDeclarationADefinition(void) const {
  auto &self = *(u.ObjCMethodDecl);
  auto val = self.isThisDeclarationADefinition();
  return val;
}

bool ObjCMethodDecl::IsThisDeclarationADesignatedInitializer(void) const {
  auto &self = *(u.ObjCMethodDecl);
  auto val = self.isThisDeclarationADesignatedInitializer();
  return val;
}

bool ObjCMethodDecl::IsVariadic(void) const {
  auto &self = *(u.ObjCMethodDecl);
  auto val = self.isVariadic();
  return val;
}

// 0: ObjCMethodDecl::
// 0: ObjCMethodDecl::
// 0: ObjCMethodDecl::
// 0: ObjCMethodDecl::
// 0: ObjCMethodDecl::
std::vector<::pasta::ParmVarDecl> ObjCMethodDecl::Parameters(void) const {
  auto &self = *(u.ObjCMethodDecl);
  auto val = self.parameters();
  std::vector<::pasta::ParmVarDecl> ret;
  for (auto decl_ptr : val) {
    ret.emplace_back(DeclBuilder::Create<::pasta::ParmVarDecl>(ast, decl_ptr));
  }
  return ret;
}

// 0: ObjCMethodDecl::
std::vector<::pasta::Token> ObjCMethodDecl::SelectorTokens(void) const {
  auto convert_elem = [&] (clang::SourceLocation val) {
    return ast->TokenAt(val);
  };
  std::vector<::pasta::Token> ret;
  auto count = u.ObjCMethodDecl->getNumSelectorLocs();
  decltype(count) i = 0;
  for (; i < count; ++i) {
    ret.emplace_back(convert_elem(u.ObjCMethodDecl->getSelectorLoc(i)));
  }
  return ret;
}

ObjCPropertyDecl::ObjCPropertyDecl(
    std::shared_ptr<ASTImpl> ast_,
    const ::clang::Decl *decl_)
    : NamedDecl(std::move(ast_), decl_) {}

PASTA_DEFINE_BASE_OPERATORS(Decl, ObjCPropertyDecl)
PASTA_DEFINE_BASE_OPERATORS(NamedDecl, ObjCPropertyDecl)
::pasta::Token ObjCPropertyDecl::AtToken(void) const {
  auto &self = *(u.ObjCPropertyDecl);
  auto val = self.getAtLoc();
  return ast->TokenAt(val);
}

// 1: ObjCPropertyDecl::DefaultSynthInstanceVariableName
::pasta::ObjCMethodDecl ObjCPropertyDecl::GetterMethodDeclaration(void) const {
  auto &self = *(u.ObjCPropertyDecl);
  auto val = self.getGetterMethodDecl();
  if (val) {
    return DeclBuilder::Create<::pasta::ObjCMethodDecl>(ast, val);
  }
  assert(false && "ObjCPropertyDecl::GetterMethodDeclaration can return nullptr!");
  __builtin_unreachable();
}

// 0: ObjCPropertyDecl::GetterName
::pasta::Token ObjCPropertyDecl::GetterNameToken(void) const {
  auto &self = *(u.ObjCPropertyDecl);
  auto val = self.getGetterNameLoc();
  return ast->TokenAt(val);
}

::pasta::Token ObjCPropertyDecl::LParenToken(void) const {
  auto &self = *(u.ObjCPropertyDecl);
  auto val = self.getLParenLoc();
  return ast->TokenAt(val);
}

// 0: ObjCPropertyDecl::PropertyAttributes
// 0: ObjCPropertyDecl::PropertyAttributesAsWritten
::pasta::PropertyControl ObjCPropertyDecl::PropertyImplementation(void) const {
  auto &self = *(u.ObjCPropertyDecl);
  auto val = self.getPropertyImplementation();
  return static_cast<::pasta::PropertyControl>(val);
}

::pasta::ObjCIvarDecl ObjCPropertyDecl::PropertyInstanceVariableDeclaration(void) const {
  auto &self = *(u.ObjCPropertyDecl);
  auto val = self.getPropertyIvarDecl();
  if (val) {
    return DeclBuilder::Create<::pasta::ObjCIvarDecl>(ast, val);
  }
  assert(false && "ObjCPropertyDecl::PropertyInstanceVariableDeclaration can return nullptr!");
  __builtin_unreachable();
}

enum ObjCPropertyQueryKind ObjCPropertyDecl::QueryKind(void) const {
  auto &self = *(u.ObjCPropertyDecl);
  auto val = self.getQueryKind();
  return static_cast<::pasta::ObjCPropertyQueryKind>(static_cast<unsigned char>(val));
}

::pasta::SetterKind ObjCPropertyDecl::SetterKind(void) const {
  auto &self = *(u.ObjCPropertyDecl);
  auto val = self.getSetterKind();
  return static_cast<::pasta::SetterKind>(val);
}

::pasta::ObjCMethodDecl ObjCPropertyDecl::SetterMethodDeclaration(void) const {
  auto &self = *(u.ObjCPropertyDecl);
  auto val = self.getSetterMethodDecl();
  if (val) {
    return DeclBuilder::Create<::pasta::ObjCMethodDecl>(ast, val);
  }
  assert(false && "ObjCPropertyDecl::SetterMethodDeclaration can return nullptr!");
  __builtin_unreachable();
}

// 0: ObjCPropertyDecl::SetterName
::pasta::Token ObjCPropertyDecl::SetterNameToken(void) const {
  auto &self = *(u.ObjCPropertyDecl);
  auto val = self.getSetterNameLoc();
  return ast->TokenAt(val);
}

::pasta::TokenRange ObjCPropertyDecl::TokenRange(void) const {
  return ast->DeclTokenRange(u.ObjCPropertyDecl);
}

::pasta::Type ObjCPropertyDecl::Type(void) const {
  auto &self = *(u.ObjCPropertyDecl);
  auto val = self.getType();
  return TypeBuilder::Build(ast, val);
}

// 0: ObjCPropertyDecl::TypeSourceInfo
// 1: ObjCPropertyDecl::UsageType
bool ObjCPropertyDecl::IsAtomic(void) const {
  auto &self = *(u.ObjCPropertyDecl);
  auto val = self.isAtomic();
  return val;
}

bool ObjCPropertyDecl::IsClassProperty(void) const {
  auto &self = *(u.ObjCPropertyDecl);
  auto val = self.isClassProperty();
  return val;
}

bool ObjCPropertyDecl::IsDirectProperty(void) const {
  auto &self = *(u.ObjCPropertyDecl);
  auto val = self.isDirectProperty();
  return val;
}

bool ObjCPropertyDecl::IsInstanceProperty(void) const {
  auto &self = *(u.ObjCPropertyDecl);
  auto val = self.isInstanceProperty();
  return val;
}

bool ObjCPropertyDecl::IsOptional(void) const {
  auto &self = *(u.ObjCPropertyDecl);
  auto val = self.isOptional();
  return val;
}

bool ObjCPropertyDecl::IsReadOnly(void) const {
  auto &self = *(u.ObjCPropertyDecl);
  auto val = self.isReadOnly();
  return val;
}

bool ObjCPropertyDecl::IsRetaining(void) const {
  auto &self = *(u.ObjCPropertyDecl);
  auto val = self.isRetaining();
  return val;
}

ObjCPropertyImplDecl::ObjCPropertyImplDecl(
    std::shared_ptr<ASTImpl> ast_,
    const ::clang::Decl *decl_)
    : Decl(std::move(ast_), decl_) {}

PASTA_DEFINE_BASE_OPERATORS(Decl, ObjCPropertyImplDecl)
::pasta::Token ObjCPropertyImplDecl::BeginToken(void) const {
  auto &self = *(u.ObjCPropertyImplDecl);
  auto val = self.getBeginLoc();
  return ast->TokenAt(val);
}

::pasta::Expr ObjCPropertyImplDecl::GetterCXXConstructor(void) const {
  auto &self = *(u.ObjCPropertyImplDecl);
  auto val = self.getGetterCXXConstructor();
  if (val) {
    return StmtBuilder::Create<::pasta::Expr>(ast, val);
  }
  assert(false && "ObjCPropertyImplDecl::GetterCXXConstructor can return nullptr!");
  __builtin_unreachable();
}

::pasta::ObjCMethodDecl ObjCPropertyImplDecl::GetterMethodDeclaration(void) const {
  auto &self = *(u.ObjCPropertyImplDecl);
  auto val = self.getGetterMethodDecl();
  if (val) {
    return DeclBuilder::Create<::pasta::ObjCMethodDecl>(ast, val);
  }
  assert(false && "ObjCPropertyImplDecl::GetterMethodDeclaration can return nullptr!");
  __builtin_unreachable();
}

::pasta::ObjCPropertyDecl ObjCPropertyImplDecl::PropertyDeclaration(void) const {
  auto &self = *(u.ObjCPropertyImplDecl);
  auto val = self.getPropertyDecl();
  if (val) {
    return DeclBuilder::Create<::pasta::ObjCPropertyDecl>(ast, val);
  }
  assert(false && "ObjCPropertyImplDecl::PropertyDeclaration can return nullptr!");
  __builtin_unreachable();
}

// 0: ObjCPropertyImplDecl::PropertyImplementation
::pasta::ObjCIvarDecl ObjCPropertyImplDecl::PropertyInstanceVariableDeclaration(void) const {
  auto &self = *(u.ObjCPropertyImplDecl);
  auto val = self.getPropertyIvarDecl();
  if (val) {
    return DeclBuilder::Create<::pasta::ObjCIvarDecl>(ast, val);
  }
  assert(false && "ObjCPropertyImplDecl::PropertyInstanceVariableDeclaration can return nullptr!");
  __builtin_unreachable();
}

::pasta::Token ObjCPropertyImplDecl::PropertyInstanceVariableDeclarationToken(void) const {
  auto &self = *(u.ObjCPropertyImplDecl);
  auto val = self.getPropertyIvarDeclLoc();
  return ast->TokenAt(val);
}

::pasta::Expr ObjCPropertyImplDecl::SetterCXXAssignment(void) const {
  auto &self = *(u.ObjCPropertyImplDecl);
  auto val = self.getSetterCXXAssignment();
  if (val) {
    return StmtBuilder::Create<::pasta::Expr>(ast, val);
  }
  assert(false && "ObjCPropertyImplDecl::SetterCXXAssignment can return nullptr!");
  __builtin_unreachable();
}

::pasta::ObjCMethodDecl ObjCPropertyImplDecl::SetterMethodDeclaration(void) const {
  auto &self = *(u.ObjCPropertyImplDecl);
  auto val = self.getSetterMethodDecl();
  if (val) {
    return DeclBuilder::Create<::pasta::ObjCMethodDecl>(ast, val);
  }
  assert(false && "ObjCPropertyImplDecl::SetterMethodDeclaration can return nullptr!");
  __builtin_unreachable();
}

::pasta::TokenRange ObjCPropertyImplDecl::TokenRange(void) const {
  return ast->DeclTokenRange(u.ObjCPropertyImplDecl);
}

bool ObjCPropertyImplDecl::IsInstanceVariableNameSpecified(void) const {
  auto &self = *(u.ObjCPropertyImplDecl);
  auto val = self.isIvarNameSpecified();
  return val;
}

ObjCProtocolDecl::ObjCProtocolDecl(
    std::shared_ptr<ASTImpl> ast_,
    const ::clang::Decl *decl_)
    : ObjCContainerDecl(std::move(ast_), decl_) {}

PASTA_DEFINE_BASE_OPERATORS(DeclContext, ObjCProtocolDecl)
PASTA_DEFINE_BASE_OPERATORS(Decl, ObjCProtocolDecl)
PASTA_DEFINE_BASE_OPERATORS(NamedDecl, ObjCProtocolDecl)
PASTA_DEFINE_BASE_OPERATORS(ObjCContainerDecl, ObjCProtocolDecl)
::pasta::ObjCProtocolDecl ObjCProtocolDecl::CanonicalDeclaration(void) const {
  auto &self = *(u.ObjCProtocolDecl);
  auto val = self.getCanonicalDecl();
  if (val) {
    return DeclBuilder::Create<::pasta::ObjCProtocolDecl>(ast, val);
  }
  assert(false && "ObjCProtocolDecl::CanonicalDeclaration can return nullptr!");
  __builtin_unreachable();
}

::pasta::ObjCProtocolDecl ObjCProtocolDecl::Definition(void) const {
  auto &self = *(u.ObjCProtocolDecl);
  auto val = self.getDefinition();
  if (val) {
    return DeclBuilder::Create<::pasta::ObjCProtocolDecl>(ast, val);
  }
  assert(false && "ObjCProtocolDecl::Definition can return nullptr!");
  __builtin_unreachable();
}

std::string_view ObjCProtocolDecl::ObjCRuntimeNameAsString(void) const {
  auto &self = *(u.ObjCProtocolDecl);
  auto val = self.getObjCRuntimeNameAsString();
  if (auto size = val.size()) {
    return std::string_view(val.data(), size);
  } else {
    return std::string_view();
  }
}

// 0: ObjCProtocolDecl::ReferencedProtocols
::pasta::TokenRange ObjCProtocolDecl::TokenRange(void) const {
  return ast->DeclTokenRange(u.ObjCProtocolDecl);
}

bool ObjCProtocolDecl::HasDefinition(void) const {
  auto &self = *(u.ObjCProtocolDecl);
  auto val = self.hasDefinition();
  return val;
}

bool ObjCProtocolDecl::IsNonRuntimeProtocol(void) const {
  auto &self = *(u.ObjCProtocolDecl);
  auto val = self.isNonRuntimeProtocol();
  return val;
}

bool ObjCProtocolDecl::IsThisDeclarationADefinition(void) const {
  auto &self = *(u.ObjCProtocolDecl);
  auto val = self.isThisDeclarationADefinition();
  return val;
}

// 1: ObjCProtocolDecl::LookupClassMethod
// 1: ObjCProtocolDecl::LookupInstanceMethod
// 2: LookupMethod
// 0: ObjCProtocolDecl::
// 0: ObjCProtocolDecl::
// 0: ObjCProtocolDecl::
// 0: ObjCProtocolDecl::
std::vector<::pasta::Token> ObjCProtocolDecl::ProtocolTokens(void) const {
  auto &self = *(u.ObjCProtocolDecl);
  auto val = self.protocol_locs();
  std::vector<::pasta::Token> ret;
  for (auto loc : val) {
    if (auto tok = ast->TokenAt(loc); tok) {
      ret.emplace_back(std::move(tok));
    }
  }
  return ret;
}

// 0: ObjCProtocolDecl::
std::vector<::pasta::ObjCProtocolDecl> ObjCProtocolDecl::Protocols(void) const {
  auto &self = *(u.ObjCProtocolDecl);
  auto val = self.protocols();
  std::vector<::pasta::ObjCProtocolDecl> ret;
  for (auto decl_ptr : val) {
    ret.emplace_back(DeclBuilder::Create<::pasta::ObjCProtocolDecl>(ast, decl_ptr));
  }
  return ret;
}

PragmaCommentDecl::PragmaCommentDecl(
    std::shared_ptr<ASTImpl> ast_,
    const ::clang::Decl *decl_)
    : Decl(std::move(ast_), decl_) {}

PASTA_DEFINE_BASE_OPERATORS(Decl, PragmaCommentDecl)
std::string_view PragmaCommentDecl::Argument(void) const {
  auto &self = *(u.PragmaCommentDecl);
  auto val = self.getArg();
  if (auto size = val.size()) {
    return std::string_view(val.data(), size);
  } else {
    return std::string_view();
  }
}

enum PragmaMSCommentKind PragmaCommentDecl::CommentKind(void) const {
  auto &self = *(u.PragmaCommentDecl);
  auto val = self.getCommentKind();
  return static_cast<::pasta::PragmaMSCommentKind>(static_cast<unsigned int>(val));
}

PragmaDetectMismatchDecl::PragmaDetectMismatchDecl(
    std::shared_ptr<ASTImpl> ast_,
    const ::clang::Decl *decl_)
    : Decl(std::move(ast_), decl_) {}

PASTA_DEFINE_BASE_OPERATORS(Decl, PragmaDetectMismatchDecl)
std::string_view PragmaDetectMismatchDecl::Name(void) const {
  auto &self = *(u.PragmaDetectMismatchDecl);
  auto val = self.getName();
  if (auto size = val.size()) {
    return std::string_view(val.data(), size);
  } else {
    return std::string_view();
  }
}

std::string_view PragmaDetectMismatchDecl::Value(void) const {
  auto &self = *(u.PragmaDetectMismatchDecl);
  auto val = self.getValue();
  if (auto size = val.size()) {
    return std::string_view(val.data(), size);
  } else {
    return std::string_view();
  }
}

RequiresExprBodyDecl::RequiresExprBodyDecl(
    std::shared_ptr<ASTImpl> ast_,
    const ::clang::Decl *decl_)
    : Decl(ast_, decl_) {}

PASTA_DEFINE_BASE_OPERATORS(DeclContext, RequiresExprBodyDecl)
PASTA_DEFINE_BASE_OPERATORS(Decl, RequiresExprBodyDecl)
StaticAssertDecl::StaticAssertDecl(
    std::shared_ptr<ASTImpl> ast_,
    const ::clang::Decl *decl_)
    : Decl(std::move(ast_), decl_) {}

PASTA_DEFINE_BASE_OPERATORS(Decl, StaticAssertDecl)
::pasta::Expr StaticAssertDecl::AssertExpression(void) const {
  auto &self = *(u.StaticAssertDecl);
  auto val = self.getAssertExpr();
  if (val) {
    return StmtBuilder::Create<::pasta::Expr>(ast, val);
  }
  assert(false && "StaticAssertDecl::AssertExpression can return nullptr!");
  __builtin_unreachable();
}

::pasta::StringLiteral StaticAssertDecl::Message(void) const {
  auto &self = *(u.StaticAssertDecl);
  auto val = self.getMessage();
  if (val) {
    return StmtBuilder::Create<::pasta::StringLiteral>(ast, val);
  }
  assert(false && "StaticAssertDecl::Message can return nullptr!");
  __builtin_unreachable();
}

::pasta::Token StaticAssertDecl::RParenToken(void) const {
  auto &self = *(u.StaticAssertDecl);
  auto val = self.getRParenLoc();
  return ast->TokenAt(val);
}

::pasta::TokenRange StaticAssertDecl::TokenRange(void) const {
  return ast->DeclTokenRange(u.StaticAssertDecl);
}

bool StaticAssertDecl::IsFailed(void) const {
  auto &self = *(u.StaticAssertDecl);
  auto val = self.isFailed();
  return val;
}

TemplateDecl::TemplateDecl(
    std::shared_ptr<ASTImpl> ast_,
    const ::clang::Decl *decl_)
    : NamedDecl(std::move(ast_), decl_) {}

PASTA_DEFINE_BASE_OPERATORS(Decl, TemplateDecl)
PASTA_DEFINE_BASE_OPERATORS(NamedDecl, TemplateDecl)
PASTA_DEFINE_DERIVED_OPERATORS(TemplateDecl, BuiltinTemplateDecl)
PASTA_DEFINE_DERIVED_OPERATORS(TemplateDecl, ClassTemplateDecl)
PASTA_DEFINE_DERIVED_OPERATORS(TemplateDecl, ConceptDecl)
PASTA_DEFINE_DERIVED_OPERATORS(TemplateDecl, FunctionTemplateDecl)
PASTA_DEFINE_DERIVED_OPERATORS(TemplateDecl, RedeclarableTemplateDecl)
PASTA_DEFINE_DERIVED_OPERATORS(TemplateDecl, TemplateTemplateParmDecl)
PASTA_DEFINE_DERIVED_OPERATORS(TemplateDecl, TypeAliasTemplateDecl)
PASTA_DEFINE_DERIVED_OPERATORS(TemplateDecl, VarTemplateDecl)
::pasta::TokenRange TemplateDecl::TokenRange(void) const {
  return ast->DeclTokenRange(u.TemplateDecl);
}

// 0: TemplateDecl::TemplateParameters
::pasta::NamedDecl TemplateDecl::TemplatedDeclaration(void) const {
  auto &self = *(u.TemplateDecl);
  auto val = self.getTemplatedDecl();
  if (val) {
    return DeclBuilder::Create<::pasta::NamedDecl>(ast, val);
  }
  assert(false && "TemplateDecl::TemplatedDeclaration can return nullptr!");
  __builtin_unreachable();
}

bool TemplateDecl::HasAssociatedConstraints(void) const {
  auto &self = *(u.TemplateDecl);
  auto val = self.hasAssociatedConstraints();
  return val;
}

TemplateTemplateParmDecl::TemplateTemplateParmDecl(
    std::shared_ptr<ASTImpl> ast_,
    const ::clang::Decl *decl_)
    : TemplateDecl(std::move(ast_), decl_) {}

PASTA_DEFINE_BASE_OPERATORS(Decl, TemplateTemplateParmDecl)
PASTA_DEFINE_BASE_OPERATORS(NamedDecl, TemplateTemplateParmDecl)
PASTA_DEFINE_BASE_OPERATORS(TemplateDecl, TemplateTemplateParmDecl)
bool TemplateTemplateParmDecl::DefaultArgumentWasInherited(void) const {
  auto &self = *(u.TemplateTemplateParmDecl);
  auto val = self.defaultArgumentWasInherited();
  return val;
}

// 0: TemplateTemplateParmDecl::DefaultArgumentStorage
// 0: TemplateTemplateParmDecl::DefaultArgument
::pasta::Token TemplateTemplateParmDecl::DefaultArgumentToken(void) const {
  auto &self = *(u.TemplateTemplateParmDecl);
  auto val = self.getDefaultArgumentLoc();
  return ast->TokenAt(val);
}

// 1: TemplateTemplateParmDecl::ExpansionTemplateParameters
uint32_t TemplateTemplateParmDecl::NumExpansionTemplateParameters(void) const {
  auto &self = *(u.TemplateTemplateParmDecl);
  auto val = self.getNumExpansionTemplateParameters();
  return val;
}

::pasta::TokenRange TemplateTemplateParmDecl::TokenRange(void) const {
  return ast->DeclTokenRange(u.TemplateTemplateParmDecl);
}

bool TemplateTemplateParmDecl::HasDefaultArgument(void) const {
  auto &self = *(u.TemplateTemplateParmDecl);
  auto val = self.hasDefaultArgument();
  return val;
}

bool TemplateTemplateParmDecl::IsExpandedParameterPack(void) const {
  auto &self = *(u.TemplateTemplateParmDecl);
  auto val = self.isExpandedParameterPack();
  return val;
}

bool TemplateTemplateParmDecl::IsPackExpansion(void) const {
  auto &self = *(u.TemplateTemplateParmDecl);
  auto val = self.isPackExpansion();
  return val;
}

bool TemplateTemplateParmDecl::IsParameterPack(void) const {
  auto &self = *(u.TemplateTemplateParmDecl);
  auto val = self.isParameterPack();
  return val;
}

TranslationUnitDecl::TranslationUnitDecl(
    std::shared_ptr<ASTImpl> ast_,
    const ::clang::Decl *decl_)
    : Decl(ast_, decl_) {}

PASTA_DEFINE_BASE_OPERATORS(DeclContext, TranslationUnitDecl)
PASTA_DEFINE_BASE_OPERATORS(Decl, TranslationUnitDecl)
// 0: TranslationUnitDecl::ASTContext
::pasta::NamespaceDecl TranslationUnitDecl::AnonymousNamespace(void) const {
  auto &self = *(u.TranslationUnitDecl);
  auto val = self.getAnonymousNamespace();
  if (val) {
    return DeclBuilder::Create<::pasta::NamespaceDecl>(ast, val);
  }
  assert(false && "TranslationUnitDecl::AnonymousNamespace can return nullptr!");
  __builtin_unreachable();
}

TypeDecl::TypeDecl(
    std::shared_ptr<ASTImpl> ast_,
    const ::clang::Decl *decl_)
    : NamedDecl(std::move(ast_), decl_) {}

PASTA_DEFINE_BASE_OPERATORS(Decl, TypeDecl)
PASTA_DEFINE_BASE_OPERATORS(NamedDecl, TypeDecl)
PASTA_DEFINE_DERIVED_OPERATORS(TypeDecl, CXXRecordDecl)
PASTA_DEFINE_DERIVED_OPERATORS(TypeDecl, ClassTemplatePartialSpecializationDecl)
PASTA_DEFINE_DERIVED_OPERATORS(TypeDecl, ClassTemplateSpecializationDecl)
PASTA_DEFINE_DERIVED_OPERATORS(TypeDecl, EnumDecl)
PASTA_DEFINE_DERIVED_OPERATORS(TypeDecl, ObjCTypeParamDecl)
PASTA_DEFINE_DERIVED_OPERATORS(TypeDecl, RecordDecl)
PASTA_DEFINE_DERIVED_OPERATORS(TypeDecl, TagDecl)
PASTA_DEFINE_DERIVED_OPERATORS(TypeDecl, TemplateTypeParmDecl)
PASTA_DEFINE_DERIVED_OPERATORS(TypeDecl, TypeAliasDecl)
PASTA_DEFINE_DERIVED_OPERATORS(TypeDecl, TypedefDecl)
PASTA_DEFINE_DERIVED_OPERATORS(TypeDecl, TypedefNameDecl)
PASTA_DEFINE_DERIVED_OPERATORS(TypeDecl, UnresolvedUsingTypenameDecl)
::pasta::Token TypeDecl::BeginToken(void) const {
  auto &self = *(u.TypeDecl);
  auto val = self.getBeginLoc();
  return ast->TokenAt(val);
}

::pasta::TokenRange TypeDecl::TokenRange(void) const {
  return ast->DeclTokenRange(u.TypeDecl);
}

::pasta::Type TypeDecl::TypeForDeclaration(void) const {
  auto &self = *(u.TypeDecl);
  auto val = self.getTypeForDecl();
  if (val) {
    return TypeBuilder::Create<::pasta::Type>(ast, val);
  }
  assert(false && "TypeDecl::TypeForDeclaration can return nullptr!");
  __builtin_unreachable();
}

TypedefNameDecl::TypedefNameDecl(
    std::shared_ptr<ASTImpl> ast_,
    const ::clang::Decl *decl_)
    : TypeDecl(std::move(ast_), decl_) {}

PASTA_DEFINE_BASE_OPERATORS(Decl, TypedefNameDecl)
PASTA_DEFINE_BASE_OPERATORS(NamedDecl, TypedefNameDecl)
PASTA_DEFINE_BASE_OPERATORS(TypeDecl, TypedefNameDecl)
PASTA_DEFINE_DERIVED_OPERATORS(TypedefNameDecl, ObjCTypeParamDecl)
PASTA_DEFINE_DERIVED_OPERATORS(TypedefNameDecl, TypeAliasDecl)
PASTA_DEFINE_DERIVED_OPERATORS(TypedefNameDecl, TypedefDecl)
::pasta::TagDecl TypedefNameDecl::AnonymousDeclarationWithTypedefName(void) const {
  auto &self = *(u.TypedefNameDecl);
  auto val = self.getAnonDeclWithTypedefName();
  if (val) {
    return DeclBuilder::Create<::pasta::TagDecl>(ast, val);
  }
  assert(false && "TypedefNameDecl::AnonymousDeclarationWithTypedefName can return nullptr!");
  __builtin_unreachable();
}

::pasta::TypedefNameDecl TypedefNameDecl::CanonicalDeclaration(void) const {
  auto &self = *(u.TypedefNameDecl);
  auto val = self.getCanonicalDecl();
  if (val) {
    return DeclBuilder::Create<::pasta::TypedefNameDecl>(ast, val);
  }
  assert(false && "TypedefNameDecl::CanonicalDeclaration can return nullptr!");
  __builtin_unreachable();
}

// 0: TypedefNameDecl::TypeSourceInfo
::pasta::Type TypedefNameDecl::UnderlyingType(void) const {
  auto &self = *(u.TypedefNameDecl);
  auto val = self.getUnderlyingType();
  return TypeBuilder::Build(ast, val);
}

bool TypedefNameDecl::IsModed(void) const {
  auto &self = *(u.TypedefNameDecl);
  auto val = self.isModed();
  return val;
}

bool TypedefNameDecl::IsTransparentTag(void) const {
  auto &self = *(u.TypedefNameDecl);
  auto val = self.isTransparentTag();
  return val;
}

UnresolvedUsingIfExistsDecl::UnresolvedUsingIfExistsDecl(
    std::shared_ptr<ASTImpl> ast_,
    const ::clang::Decl *decl_)
    : NamedDecl(std::move(ast_), decl_) {}

PASTA_DEFINE_BASE_OPERATORS(Decl, UnresolvedUsingIfExistsDecl)
PASTA_DEFINE_BASE_OPERATORS(NamedDecl, UnresolvedUsingIfExistsDecl)
UnresolvedUsingTypenameDecl::UnresolvedUsingTypenameDecl(
    std::shared_ptr<ASTImpl> ast_,
    const ::clang::Decl *decl_)
    : TypeDecl(std::move(ast_), decl_) {}

PASTA_DEFINE_BASE_OPERATORS(Decl, UnresolvedUsingTypenameDecl)
PASTA_DEFINE_BASE_OPERATORS(NamedDecl, UnresolvedUsingTypenameDecl)
PASTA_DEFINE_BASE_OPERATORS(TypeDecl, UnresolvedUsingTypenameDecl)
::pasta::UnresolvedUsingTypenameDecl UnresolvedUsingTypenameDecl::CanonicalDeclaration(void) const {
  auto &self = *(u.UnresolvedUsingTypenameDecl);
  auto val = self.getCanonicalDecl();
  if (val) {
    return DeclBuilder::Create<::pasta::UnresolvedUsingTypenameDecl>(ast, val);
  }
  assert(false && "UnresolvedUsingTypenameDecl::CanonicalDeclaration can return nullptr!");
  __builtin_unreachable();
}

::pasta::Token UnresolvedUsingTypenameDecl::EllipsisToken(void) const {
  auto &self = *(u.UnresolvedUsingTypenameDecl);
  auto val = self.getEllipsisLoc();
  return ast->TokenAt(val);
}

// 0: UnresolvedUsingTypenameDecl::NameInfo
// 0: UnresolvedUsingTypenameDecl::Qualifier
// 0: UnresolvedUsingTypenameDecl::QualifierToken
::pasta::Token UnresolvedUsingTypenameDecl::TypenameToken(void) const {
  auto &self = *(u.UnresolvedUsingTypenameDecl);
  auto val = self.getTypenameLoc();
  return ast->TokenAt(val);
}

::pasta::Token UnresolvedUsingTypenameDecl::UsingToken(void) const {
  auto &self = *(u.UnresolvedUsingTypenameDecl);
  auto val = self.getUsingLoc();
  return ast->TokenAt(val);
}

bool UnresolvedUsingTypenameDecl::IsPackExpansion(void) const {
  auto &self = *(u.UnresolvedUsingTypenameDecl);
  auto val = self.isPackExpansion();
  return val;
}

<<<<<<< HEAD
=======
UsingDecl::UsingDecl(
    std::shared_ptr<ASTImpl> ast_,
    const ::clang::Decl *decl_)
    : NamedDecl(std::move(ast_), decl_) {}

PASTA_DEFINE_BASE_OPERATORS(Decl, UsingDecl)
PASTA_DEFINE_BASE_OPERATORS(NamedDecl, UsingDecl)
::pasta::UsingDecl UsingDecl::CanonicalDeclaration(void) const {
  auto &self = *(u.UsingDecl);
  auto val = self.getCanonicalDecl();
  if (val) {
    return DeclBuilder::Create<::pasta::UsingDecl>(ast, val);
  }
  assert(false && "UsingDecl::CanonicalDeclaration can return nullptr!");
  __builtin_unreachable();
}

// 0: UsingDecl::NameInfo
// 0: UsingDecl::Qualifier
// 0: UsingDecl::QualifierToken
::pasta::TokenRange UsingDecl::TokenRange(void) const {
  return ast->DeclTokenRange(u.UsingDecl);
}

::pasta::Token UsingDecl::UsingToken(void) const {
  auto &self = *(u.UsingDecl);
  auto val = self.getUsingLoc();
  return ast->TokenAt(val);
}

bool UsingDecl::HasTypename(void) const {
  auto &self = *(u.UsingDecl);
  auto val = self.hasTypename();
  return val;
}

bool UsingDecl::IsAccessDeclaration(void) const {
  auto &self = *(u.UsingDecl);
  auto val = self.isAccessDeclaration();
  return val;
}

// 0: UsingDecl::
// 0: UsingDecl::
// 0: UsingDecl::
std::vector<::pasta::UsingShadowDecl> UsingDecl::Shadows(void) const {
  auto &self = *(u.UsingDecl);
  auto val = self.shadows();
  std::vector<::pasta::UsingShadowDecl> ret;
  for (auto decl_ptr : val) {
    ret.emplace_back(DeclBuilder::Create<::pasta::UsingShadowDecl>(ast, decl_ptr));
  }
  return ret;
}

>>>>>>> 30f93ab2
UsingDirectiveDecl::UsingDirectiveDecl(
    std::shared_ptr<ASTImpl> ast_,
    const ::clang::Decl *decl_)
    : NamedDecl(std::move(ast_), decl_) {}

PASTA_DEFINE_BASE_OPERATORS(Decl, UsingDirectiveDecl)
PASTA_DEFINE_BASE_OPERATORS(NamedDecl, UsingDirectiveDecl)
::pasta::DeclContext UsingDirectiveDecl::CommonAncestor(void) const {
  auto &self = *(u.UsingDirectiveDecl);
  auto val = self.getCommonAncestor();
  if (val) {
    return ::pasta::DeclContext(ast, val);
  }
  assert(false && "UsingDirectiveDecl::CommonAncestor can return nullptr!");
  __builtin_unreachable();
}

::pasta::Token UsingDirectiveDecl::IdentifierToken(void) const {
  auto &self = *(u.UsingDirectiveDecl);
  auto val = self.getIdentLocation();
  return ast->TokenAt(val);
}

::pasta::Token UsingDirectiveDecl::NamespaceKeyToken(void) const {
  auto &self = *(u.UsingDirectiveDecl);
  auto val = self.getNamespaceKeyLocation();
  return ast->TokenAt(val);
}

::pasta::NamespaceDecl UsingDirectiveDecl::NominatedNamespace(void) const {
  auto &self = *(u.UsingDirectiveDecl);
  auto val = self.getNominatedNamespace();
  if (val) {
    return DeclBuilder::Create<::pasta::NamespaceDecl>(ast, val);
  }
  assert(false && "UsingDirectiveDecl::NominatedNamespace can return nullptr!");
  __builtin_unreachable();
}

::pasta::NamedDecl UsingDirectiveDecl::NominatedNamespaceAsWritten(void) const {
  auto &self = *(u.UsingDirectiveDecl);
  auto val = self.getNominatedNamespaceAsWritten();
  if (val) {
    return DeclBuilder::Create<::pasta::NamedDecl>(ast, val);
  }
  assert(false && "UsingDirectiveDecl::NominatedNamespaceAsWritten can return nullptr!");
  __builtin_unreachable();
}

// 0: UsingDirectiveDecl::Qualifier
// 0: UsingDirectiveDecl::QualifierToken
::pasta::TokenRange UsingDirectiveDecl::TokenRange(void) const {
  return ast->DeclTokenRange(u.UsingDirectiveDecl);
}

::pasta::Token UsingDirectiveDecl::UsingToken(void) const {
  auto &self = *(u.UsingDirectiveDecl);
  auto val = self.getUsingLoc();
  return ast->TokenAt(val);
}

UsingPackDecl::UsingPackDecl(
    std::shared_ptr<ASTImpl> ast_,
    const ::clang::Decl *decl_)
    : NamedDecl(std::move(ast_), decl_) {}

PASTA_DEFINE_BASE_OPERATORS(Decl, UsingPackDecl)
PASTA_DEFINE_BASE_OPERATORS(NamedDecl, UsingPackDecl)
std::vector<::pasta::NamedDecl> UsingPackDecl::Expansions(void) const {
  auto &self = *(u.UsingPackDecl);
  auto val = self.expansions();
  std::vector<::pasta::NamedDecl> ret;
  for (auto decl_ptr : val) {
    ret.emplace_back(DeclBuilder::Create<::pasta::NamedDecl>(ast, decl_ptr));
  }
  return ret;
}

::pasta::UsingPackDecl UsingPackDecl::CanonicalDeclaration(void) const {
  auto &self = *(u.UsingPackDecl);
  auto val = self.getCanonicalDecl();
  if (val) {
    return DeclBuilder::Create<::pasta::UsingPackDecl>(ast, val);
  }
  assert(false && "UsingPackDecl::CanonicalDeclaration can return nullptr!");
  __builtin_unreachable();
}

::pasta::NamedDecl UsingPackDecl::InstantiatedFromUsingDeclaration(void) const {
  auto &self = *(u.UsingPackDecl);
  auto val = self.getInstantiatedFromUsingDecl();
  if (val) {
    return DeclBuilder::Create<::pasta::NamedDecl>(ast, val);
  }
  assert(false && "UsingPackDecl::InstantiatedFromUsingDeclaration can return nullptr!");
  __builtin_unreachable();
}

::pasta::TokenRange UsingPackDecl::TokenRange(void) const {
  return ast->DeclTokenRange(u.UsingPackDecl);
}

UsingShadowDecl::UsingShadowDecl(
    std::shared_ptr<ASTImpl> ast_,
    const ::clang::Decl *decl_)
    : NamedDecl(std::move(ast_), decl_) {}

PASTA_DEFINE_BASE_OPERATORS(Decl, UsingShadowDecl)
PASTA_DEFINE_BASE_OPERATORS(NamedDecl, UsingShadowDecl)
PASTA_DEFINE_DERIVED_OPERATORS(UsingShadowDecl, ConstructorUsingShadowDecl)
::pasta::UsingShadowDecl UsingShadowDecl::CanonicalDeclaration(void) const {
  auto &self = *(u.UsingShadowDecl);
  auto val = self.getCanonicalDecl();
  if (val) {
    return DeclBuilder::Create<::pasta::UsingShadowDecl>(ast, val);
  }
  assert(false && "UsingShadowDecl::CanonicalDeclaration can return nullptr!");
  __builtin_unreachable();
}

::pasta::BaseUsingDecl UsingShadowDecl::Introducer(void) const {
  auto &self = *(u.UsingShadowDecl);
  auto val = self.getIntroducer();
  if (val) {
    return DeclBuilder::Create<::pasta::BaseUsingDecl>(ast, val);
  }
  assert(false && "UsingShadowDecl::Introducer can return nullptr!");
  __builtin_unreachable();
}

::pasta::UsingShadowDecl UsingShadowDecl::NextUsingShadowDeclaration(void) const {
  auto &self = *(u.UsingShadowDecl);
  auto val = self.getNextUsingShadowDecl();
  if (val) {
    return DeclBuilder::Create<::pasta::UsingShadowDecl>(ast, val);
  }
  assert(false && "UsingShadowDecl::NextUsingShadowDeclaration can return nullptr!");
  __builtin_unreachable();
}

::pasta::NamedDecl UsingShadowDecl::TargetDeclaration(void) const {
  auto &self = *(u.UsingShadowDecl);
  auto val = self.getTargetDecl();
  if (val) {
    return DeclBuilder::Create<::pasta::NamedDecl>(ast, val);
  }
  assert(false && "UsingShadowDecl::TargetDeclaration can return nullptr!");
  __builtin_unreachable();
}

ValueDecl::ValueDecl(
    std::shared_ptr<ASTImpl> ast_,
    const ::clang::Decl *decl_)
    : NamedDecl(std::move(ast_), decl_) {}

PASTA_DEFINE_BASE_OPERATORS(Decl, ValueDecl)
PASTA_DEFINE_BASE_OPERATORS(NamedDecl, ValueDecl)
PASTA_DEFINE_DERIVED_OPERATORS(ValueDecl, BindingDecl)
PASTA_DEFINE_DERIVED_OPERATORS(ValueDecl, CXXConstructorDecl)
PASTA_DEFINE_DERIVED_OPERATORS(ValueDecl, CXXConversionDecl)
PASTA_DEFINE_DERIVED_OPERATORS(ValueDecl, CXXDeductionGuideDecl)
PASTA_DEFINE_DERIVED_OPERATORS(ValueDecl, CXXDestructorDecl)
PASTA_DEFINE_DERIVED_OPERATORS(ValueDecl, CXXMethodDecl)
PASTA_DEFINE_DERIVED_OPERATORS(ValueDecl, DeclaratorDecl)
PASTA_DEFINE_DERIVED_OPERATORS(ValueDecl, DecompositionDecl)
PASTA_DEFINE_DERIVED_OPERATORS(ValueDecl, EnumConstantDecl)
PASTA_DEFINE_DERIVED_OPERATORS(ValueDecl, FieldDecl)
PASTA_DEFINE_DERIVED_OPERATORS(ValueDecl, FunctionDecl)
PASTA_DEFINE_DERIVED_OPERATORS(ValueDecl, ImplicitParamDecl)
PASTA_DEFINE_DERIVED_OPERATORS(ValueDecl, IndirectFieldDecl)
PASTA_DEFINE_DERIVED_OPERATORS(ValueDecl, MSGuidDecl)
PASTA_DEFINE_DERIVED_OPERATORS(ValueDecl, MSPropertyDecl)
PASTA_DEFINE_DERIVED_OPERATORS(ValueDecl, NonTypeTemplateParmDecl)
PASTA_DEFINE_DERIVED_OPERATORS(ValueDecl, OMPCapturedExprDecl)
PASTA_DEFINE_DERIVED_OPERATORS(ValueDecl, OMPDeclarativeDirectiveValueDecl)
PASTA_DEFINE_DERIVED_OPERATORS(ValueDecl, OMPDeclareMapperDecl)
PASTA_DEFINE_DERIVED_OPERATORS(ValueDecl, OMPDeclareReductionDecl)
PASTA_DEFINE_DERIVED_OPERATORS(ValueDecl, ObjCAtDefsFieldDecl)
PASTA_DEFINE_DERIVED_OPERATORS(ValueDecl, ObjCIvarDecl)
PASTA_DEFINE_DERIVED_OPERATORS(ValueDecl, ParmVarDecl)
PASTA_DEFINE_DERIVED_OPERATORS(ValueDecl, TemplateParamObjectDecl)
PASTA_DEFINE_DERIVED_OPERATORS(ValueDecl, UnresolvedUsingValueDecl)
PASTA_DEFINE_DERIVED_OPERATORS(ValueDecl, VarDecl)
PASTA_DEFINE_DERIVED_OPERATORS(ValueDecl, VarTemplatePartialSpecializationDecl)
PASTA_DEFINE_DERIVED_OPERATORS(ValueDecl, VarTemplateSpecializationDecl)
::pasta::Type ValueDecl::Type(void) const {
  auto &self = *(u.ValueDecl);
  auto val = self.getType();
  return TypeBuilder::Build(ast, val);
}

bool ValueDecl::IsWeak(void) const {
  auto &self = *(u.ValueDecl);
  auto val = self.isWeak();
  return val;
}

OMPDeclarativeDirectiveDecl::OMPDeclarativeDirectiveDecl(
    std::shared_ptr<ASTImpl> ast_,
    const ::clang::Decl *decl_)
    : Decl(std::move(ast_), decl_) {}

std::optional<OMPDeclarativeDirectiveDecl> OMPDeclarativeDirectiveDecl::From(const Decl &that) {
  if (false) {
    return std::nullopt;
  } else if (auto p_OMPAllocateDecl = clang::dyn_cast<clang::OMPAllocateDecl>(that.u.Decl)) {
    return DeclBuilder::Create<OMPDeclarativeDirectiveDecl>(that.ast, p_OMPAllocateDecl);
  } else if (auto p_OMPRequiresDecl = clang::dyn_cast<clang::OMPRequiresDecl>(that.u.Decl)) {
    return DeclBuilder::Create<OMPDeclarativeDirectiveDecl>(that.ast, p_OMPRequiresDecl);
  } else if (auto p_OMPThreadPrivateDecl = clang::dyn_cast<clang::OMPThreadPrivateDecl>(that.u.Decl)) {
    return DeclBuilder::Create<OMPDeclarativeDirectiveDecl>(that.ast, p_OMPThreadPrivateDecl);
  } else {
    return std::nullopt;
  }
}

PASTA_DEFINE_DERIVED_OPERATORS(OMPDeclarativeDirectiveDecl, OMPAllocateDecl)
PASTA_DEFINE_DERIVED_OPERATORS(OMPDeclarativeDirectiveDecl, OMPRequiresDecl)
PASTA_DEFINE_DERIVED_OPERATORS(OMPDeclarativeDirectiveDecl, OMPThreadPrivateDecl)
OMPDeclarativeDirectiveValueDecl::OMPDeclarativeDirectiveValueDecl(
    std::shared_ptr<ASTImpl> ast_,
    const ::clang::Decl *decl_)
    : ValueDecl(std::move(ast_), decl_) {}

std::optional<OMPDeclarativeDirectiveValueDecl> OMPDeclarativeDirectiveValueDecl::From(const Decl &that) {
  if (false) {
    return std::nullopt;
  } else if (auto p_OMPDeclareMapperDecl = clang::dyn_cast<clang::OMPDeclareMapperDecl>(that.u.Decl)) {
    return DeclBuilder::Create<OMPDeclarativeDirectiveValueDecl>(that.ast, p_OMPDeclareMapperDecl);
  } else {
    return std::nullopt;
  }
}

std::optional<OMPDeclarativeDirectiveValueDecl> OMPDeclarativeDirectiveValueDecl::From(const NamedDecl &that) {
  if (false) {
    return std::nullopt;
  } else if (auto p_OMPDeclareMapperDecl = clang::dyn_cast<clang::OMPDeclareMapperDecl>(that.u.Decl)) {
    return DeclBuilder::Create<OMPDeclarativeDirectiveValueDecl>(that.ast, p_OMPDeclareMapperDecl);
  } else {
    return std::nullopt;
  }
}

std::optional<OMPDeclarativeDirectiveValueDecl> OMPDeclarativeDirectiveValueDecl::From(const ValueDecl &that) {
  if (false) {
    return std::nullopt;
  } else if (auto p_OMPDeclareMapperDecl = clang::dyn_cast<clang::OMPDeclareMapperDecl>(that.u.Decl)) {
    return DeclBuilder::Create<OMPDeclarativeDirectiveValueDecl>(that.ast, p_OMPDeclareMapperDecl);
  } else {
    return std::nullopt;
  }
}

PASTA_DEFINE_DERIVED_OPERATORS(OMPDeclarativeDirectiveValueDecl, OMPDeclareMapperDecl)
AccessSpecDecl::AccessSpecDecl(
    std::shared_ptr<ASTImpl> ast_,
    const ::clang::Decl *decl_)
    : Decl(std::move(ast_), decl_) {}

PASTA_DEFINE_BASE_OPERATORS(Decl, AccessSpecDecl)
::pasta::Token AccessSpecDecl::AccessSpecifierToken(void) const {
  auto &self = *(u.AccessSpecDecl);
  auto val = self.getAccessSpecifierLoc();
  return ast->TokenAt(val);
}

::pasta::Token AccessSpecDecl::ColonToken(void) const {
  auto &self = *(u.AccessSpecDecl);
  auto val = self.getColonLoc();
  return ast->TokenAt(val);
}

::pasta::TokenRange AccessSpecDecl::TokenRange(void) const {
  return ast->DeclTokenRange(u.AccessSpecDecl);
}

BaseUsingDecl::BaseUsingDecl(
    std::shared_ptr<ASTImpl> ast_,
    const ::clang::Decl *decl_)
    : NamedDecl(std::move(ast_), decl_) {}

PASTA_DEFINE_BASE_OPERATORS(Decl, BaseUsingDecl)
PASTA_DEFINE_BASE_OPERATORS(NamedDecl, BaseUsingDecl)
PASTA_DEFINE_DERIVED_OPERATORS(BaseUsingDecl, UsingDecl)
PASTA_DEFINE_DERIVED_OPERATORS(BaseUsingDecl, UsingEnumDecl)
// 0: BaseUsingDecl::
// 0: BaseUsingDecl::
// 0: BaseUsingDecl::
// 0: BaseUsingDecl::Shadows
BindingDecl::BindingDecl(
    std::shared_ptr<ASTImpl> ast_,
    const ::clang::Decl *decl_)
    : ValueDecl(std::move(ast_), decl_) {}

PASTA_DEFINE_BASE_OPERATORS(Decl, BindingDecl)
PASTA_DEFINE_BASE_OPERATORS(NamedDecl, BindingDecl)
PASTA_DEFINE_BASE_OPERATORS(ValueDecl, BindingDecl)
::pasta::Expr BindingDecl::Binding(void) const {
  auto &self = *(u.BindingDecl);
  auto val = self.getBinding();
  if (val) {
    return StmtBuilder::Create<::pasta::Expr>(ast, val);
  }
  assert(false && "BindingDecl::Binding can return nullptr!");
  __builtin_unreachable();
}

::pasta::ValueDecl BindingDecl::DecomposedDeclaration(void) const {
  auto &self = *(u.BindingDecl);
  auto val = self.getDecomposedDecl();
  if (val) {
    return DeclBuilder::Create<::pasta::ValueDecl>(ast, val);
  }
  assert(false && "BindingDecl::DecomposedDeclaration can return nullptr!");
  __builtin_unreachable();
}

::pasta::VarDecl BindingDecl::HoldingVariable(void) const {
  auto &self = *(u.BindingDecl);
  auto val = self.getHoldingVar();
  if (val) {
    return DeclBuilder::Create<::pasta::VarDecl>(ast, val);
  }
  assert(false && "BindingDecl::HoldingVariable can return nullptr!");
  __builtin_unreachable();
}

BlockDecl::BlockDecl(
    std::shared_ptr<ASTImpl> ast_,
    const ::clang::Decl *decl_)
    : Decl(ast_, decl_) {}

PASTA_DEFINE_BASE_OPERATORS(DeclContext, BlockDecl)
PASTA_DEFINE_BASE_OPERATORS(Decl, BlockDecl)
bool BlockDecl::BlockMissingReturnType(void) const {
  auto &self = *(u.BlockDecl);
  auto val = self.blockMissingReturnType();
  return val;
}

bool BlockDecl::CanAvoidCopyToHeap(void) const {
  auto &self = *(u.BlockDecl);
  auto val = self.canAvoidCopyToHeap();
  return val;
}

// 0: BlockDecl::
// 0: BlockDecl::
// 0: BlockDecl::Captures
bool BlockDecl::CapturesCXXThis(void) const {
  auto &self = *(u.BlockDecl);
  auto val = self.capturesCXXThis();
  return val;
}

// 1: BlockDecl::CapturesVariable
bool BlockDecl::DoesNotEscape(void) const {
  auto &self = *(u.BlockDecl);
  auto val = self.doesNotEscape();
  return val;
}

::pasta::Decl BlockDecl::BlockManglingContextDeclaration(void) const {
  auto &self = *(u.BlockDecl);
  auto val = self.getBlockManglingContextDecl();
  if (val) {
    return DeclBuilder::Create<::pasta::Decl>(ast, val);
  }
  assert(false && "BlockDecl::BlockManglingContextDeclaration can return nullptr!");
  __builtin_unreachable();
}

uint32_t BlockDecl::BlockManglingNumber(void) const {
  auto &self = *(u.BlockDecl);
  auto val = self.getBlockManglingNumber();
  return val;
}

::pasta::Stmt BlockDecl::Body(void) const {
  auto &self = *(u.BlockDecl);
  auto val = self.getBody();
  if (val) {
    return StmtBuilder::Create<::pasta::Stmt>(ast, val);
  }
  assert(false && "BlockDecl::Body can return nullptr!");
  __builtin_unreachable();
}

::pasta::Token BlockDecl::CaretToken(void) const {
  auto &self = *(u.BlockDecl);
  auto val = self.getCaretLocation();
  return ast->TokenAt(val);
}

::pasta::CompoundStmt BlockDecl::CompoundBody(void) const {
  auto &self = *(u.BlockDecl);
  auto val = self.getCompoundBody();
  if (val) {
    return StmtBuilder::Create<::pasta::CompoundStmt>(ast, val);
  }
  assert(false && "BlockDecl::CompoundBody can return nullptr!");
  __builtin_unreachable();
}

uint32_t BlockDecl::NumCaptures(void) const {
  auto &self = *(u.BlockDecl);
  auto val = self.getNumCaptures();
  return val;
}

uint32_t BlockDecl::NumParams(void) const {
  auto &self = *(u.BlockDecl);
  auto val = self.getNumParams();
  return val;
}

// 1: BlockDecl::ParamDeclaration
// 0: BlockDecl::SignatureAsWritten
::pasta::TokenRange BlockDecl::TokenRange(void) const {
  return ast->DeclTokenRange(u.BlockDecl);
}

bool BlockDecl::HasCaptures(void) const {
  auto &self = *(u.BlockDecl);
  auto val = self.hasCaptures();
  return val;
}

bool BlockDecl::IsConversionFromLambda(void) const {
  auto &self = *(u.BlockDecl);
  auto val = self.isConversionFromLambda();
  return val;
}

bool BlockDecl::IsVariadic(void) const {
  auto &self = *(u.BlockDecl);
  auto val = self.isVariadic();
  return val;
}

// 0: BlockDecl::
// 0: BlockDecl::
// 0: BlockDecl::
// 0: BlockDecl::
std::vector<::pasta::ParmVarDecl> BlockDecl::Parameters(void) const {
  auto &self = *(u.BlockDecl);
  auto val = self.parameters();
  std::vector<::pasta::ParmVarDecl> ret;
  for (auto decl_ptr : val) {
    ret.emplace_back(DeclBuilder::Create<::pasta::ParmVarDecl>(ast, decl_ptr));
  }
  return ret;
}

std::vector<::pasta::ParmVarDecl> BlockDecl::ParamDeclarations(void) const {
  auto convert_elem = [&] (const clang::ParmVarDecl * val) {
    if (val) {
      return DeclBuilder::Create<::pasta::ParmVarDecl>(ast, val);
    }
    __builtin_unreachable();
  };
  std::vector<::pasta::ParmVarDecl> ret;
  auto count = u.BlockDecl->getNumParams();
  decltype(count) i = 0;
  for (; i < count; ++i) {
    ret.emplace_back(convert_elem(u.BlockDecl->getParamDecl(i)));
  }
  return ret;
}

BuiltinTemplateDecl::BuiltinTemplateDecl(
    std::shared_ptr<ASTImpl> ast_,
    const ::clang::Decl *decl_)
    : TemplateDecl(std::move(ast_), decl_) {}

PASTA_DEFINE_BASE_OPERATORS(Decl, BuiltinTemplateDecl)
PASTA_DEFINE_BASE_OPERATORS(NamedDecl, BuiltinTemplateDecl)
PASTA_DEFINE_BASE_OPERATORS(TemplateDecl, BuiltinTemplateDecl)
// 0: BuiltinTemplateDecl::BuiltinTemplateKind
::pasta::TokenRange BuiltinTemplateDecl::TokenRange(void) const {
  return ast->DeclTokenRange(u.BuiltinTemplateDecl);
}

CapturedDecl::CapturedDecl(
    std::shared_ptr<ASTImpl> ast_,
    const ::clang::Decl *decl_)
    : Decl(ast_, decl_) {}

PASTA_DEFINE_BASE_OPERATORS(DeclContext, CapturedDecl)
PASTA_DEFINE_BASE_OPERATORS(Decl, CapturedDecl)
::pasta::Stmt CapturedDecl::Body(void) const {
  auto &self = *(u.CapturedDecl);
  auto val = self.getBody();
  if (val) {
    return StmtBuilder::Create<::pasta::Stmt>(ast, val);
  }
  assert(false && "CapturedDecl::Body can return nullptr!");
  __builtin_unreachable();
}

::pasta::ImplicitParamDecl CapturedDecl::ContextParam(void) const {
  auto &self = *(u.CapturedDecl);
  auto val = self.getContextParam();
  if (val) {
    return DeclBuilder::Create<::pasta::ImplicitParamDecl>(ast, val);
  }
  assert(false && "CapturedDecl::ContextParam can return nullptr!");
  __builtin_unreachable();
}

uint32_t CapturedDecl::ContextParamPosition(void) const {
  auto &self = *(u.CapturedDecl);
  auto val = self.getContextParamPosition();
  return val;
}

uint32_t CapturedDecl::NumParams(void) const {
  auto &self = *(u.CapturedDecl);
  auto val = self.getNumParams();
  return val;
}

// 1: CapturedDecl::Param
bool CapturedDecl::IsNothrow(void) const {
  auto &self = *(u.CapturedDecl);
  auto val = self.isNothrow();
  return val;
}

// 0: CapturedDecl::
// 0: CapturedDecl::
std::vector<::pasta::ImplicitParamDecl> CapturedDecl::Parameters(void) const {
  auto &self = *(u.CapturedDecl);
  auto val = self.parameters();
  std::vector<::pasta::ImplicitParamDecl> ret;
  for (auto decl_ptr : val) {
    ret.emplace_back(DeclBuilder::Create<::pasta::ImplicitParamDecl>(ast, decl_ptr));
  }
  return ret;
}

std::vector<::pasta::ImplicitParamDecl> CapturedDecl::Params(void) const {
  auto convert_elem = [&] (clang::ImplicitParamDecl * val) {
    if (val) {
      return DeclBuilder::Create<::pasta::ImplicitParamDecl>(ast, val);
    }
    __builtin_unreachable();
  };
  std::vector<::pasta::ImplicitParamDecl> ret;
  auto count = u.CapturedDecl->getNumParams();
  decltype(count) i = 0;
  for (; i < count; ++i) {
    ret.emplace_back(convert_elem(u.CapturedDecl->getParam(i)));
  }
  return ret;
}

ClassScopeFunctionSpecializationDecl::ClassScopeFunctionSpecializationDecl(
    std::shared_ptr<ASTImpl> ast_,
    const ::clang::Decl *decl_)
    : Decl(std::move(ast_), decl_) {}

PASTA_DEFINE_BASE_OPERATORS(Decl, ClassScopeFunctionSpecializationDecl)
::pasta::CXXMethodDecl ClassScopeFunctionSpecializationDecl::Specialization(void) const {
  auto &self = *(u.ClassScopeFunctionSpecializationDecl);
  auto val = self.getSpecialization();
  if (val) {
    return DeclBuilder::Create<::pasta::CXXMethodDecl>(ast, val);
  }
  assert(false && "ClassScopeFunctionSpecializationDecl::Specialization can return nullptr!");
  __builtin_unreachable();
}

// 0: ClassScopeFunctionSpecializationDecl::TemplateArgumentsAsWritten
bool ClassScopeFunctionSpecializationDecl::HasExplicitTemplateArguments(void) const {
  auto &self = *(u.ClassScopeFunctionSpecializationDecl);
  auto val = self.hasExplicitTemplateArgs();
  return val;
}

ConceptDecl::ConceptDecl(
    std::shared_ptr<ASTImpl> ast_,
    const ::clang::Decl *decl_)
    : TemplateDecl(std::move(ast_), decl_) {}

PASTA_DEFINE_BASE_OPERATORS(Decl, ConceptDecl)
PASTA_DEFINE_BASE_OPERATORS(NamedDecl, ConceptDecl)
PASTA_DEFINE_BASE_OPERATORS(TemplateDecl, ConceptDecl)
::pasta::ConceptDecl ConceptDecl::CanonicalDeclaration(void) const {
  auto &self = *(u.ConceptDecl);
  auto val = self.getCanonicalDecl();
  if (val) {
    return DeclBuilder::Create<::pasta::ConceptDecl>(ast, val);
  }
  assert(false && "ConceptDecl::CanonicalDeclaration can return nullptr!");
  __builtin_unreachable();
}

::pasta::Expr ConceptDecl::ConstraintExpression(void) const {
  auto &self = *(u.ConceptDecl);
  auto val = self.getConstraintExpr();
  if (val) {
    return StmtBuilder::Create<::pasta::Expr>(ast, val);
  }
  assert(false && "ConceptDecl::ConstraintExpression can return nullptr!");
  __builtin_unreachable();
}

::pasta::TokenRange ConceptDecl::TokenRange(void) const {
  return ast->DeclTokenRange(u.ConceptDecl);
}

bool ConceptDecl::IsTypeConcept(void) const {
  auto &self = *(u.ConceptDecl);
  auto val = self.isTypeConcept();
  return val;
}

ConstructorUsingShadowDecl::ConstructorUsingShadowDecl(
    std::shared_ptr<ASTImpl> ast_,
    const ::clang::Decl *decl_)
    : UsingShadowDecl(std::move(ast_), decl_) {}

PASTA_DEFINE_BASE_OPERATORS(Decl, ConstructorUsingShadowDecl)
PASTA_DEFINE_BASE_OPERATORS(NamedDecl, ConstructorUsingShadowDecl)
PASTA_DEFINE_BASE_OPERATORS(UsingShadowDecl, ConstructorUsingShadowDecl)
bool ConstructorUsingShadowDecl::ConstructsVirtualBase(void) const {
  auto &self = *(u.ConstructorUsingShadowDecl);
  auto val = self.constructsVirtualBase();
  return val;
}

::pasta::CXXRecordDecl ConstructorUsingShadowDecl::ConstructedBaseClass(void) const {
  auto &self = *(u.ConstructorUsingShadowDecl);
  auto val = self.getConstructedBaseClass();
  if (val) {
    return DeclBuilder::Create<::pasta::CXXRecordDecl>(ast, val);
  }
  assert(false && "ConstructorUsingShadowDecl::ConstructedBaseClass can return nullptr!");
  __builtin_unreachable();
}

::pasta::ConstructorUsingShadowDecl ConstructorUsingShadowDecl::ConstructedBaseClassShadowDeclaration(void) const {
  auto &self = *(u.ConstructorUsingShadowDecl);
  auto val = self.getConstructedBaseClassShadowDecl();
  if (val) {
    return DeclBuilder::Create<::pasta::ConstructorUsingShadowDecl>(ast, val);
  }
  assert(false && "ConstructorUsingShadowDecl::ConstructedBaseClassShadowDeclaration can return nullptr!");
  __builtin_unreachable();
}

::pasta::UsingDecl ConstructorUsingShadowDecl::Introducer(void) const {
  auto &self = *(u.ConstructorUsingShadowDecl);
  auto val = self.getIntroducer();
  if (val) {
    return DeclBuilder::Create<::pasta::UsingDecl>(ast, val);
  }
  assert(false && "ConstructorUsingShadowDecl::Introducer can return nullptr!");
  __builtin_unreachable();
}

::pasta::CXXRecordDecl ConstructorUsingShadowDecl::NominatedBaseClass(void) const {
  auto &self = *(u.ConstructorUsingShadowDecl);
  auto val = self.getNominatedBaseClass();
  if (val) {
    return DeclBuilder::Create<::pasta::CXXRecordDecl>(ast, val);
  }
  assert(false && "ConstructorUsingShadowDecl::NominatedBaseClass can return nullptr!");
  __builtin_unreachable();
}

::pasta::ConstructorUsingShadowDecl ConstructorUsingShadowDecl::NominatedBaseClassShadowDeclaration(void) const {
  auto &self = *(u.ConstructorUsingShadowDecl);
  auto val = self.getNominatedBaseClassShadowDecl();
  if (val) {
    return DeclBuilder::Create<::pasta::ConstructorUsingShadowDecl>(ast, val);
  }
  assert(false && "ConstructorUsingShadowDecl::NominatedBaseClassShadowDeclaration can return nullptr!");
  __builtin_unreachable();
}

::pasta::CXXRecordDecl ConstructorUsingShadowDecl::Parent(void) const {
  auto &self = *(u.ConstructorUsingShadowDecl);
  auto val = self.getParent();
  if (val) {
    return DeclBuilder::Create<::pasta::CXXRecordDecl>(ast, val);
  }
  assert(false && "ConstructorUsingShadowDecl::Parent can return nullptr!");
  __builtin_unreachable();
}

DeclaratorDecl::DeclaratorDecl(
    std::shared_ptr<ASTImpl> ast_,
    const ::clang::Decl *decl_)
    : ValueDecl(std::move(ast_), decl_) {}

PASTA_DEFINE_BASE_OPERATORS(Decl, DeclaratorDecl)
PASTA_DEFINE_BASE_OPERATORS(NamedDecl, DeclaratorDecl)
PASTA_DEFINE_BASE_OPERATORS(ValueDecl, DeclaratorDecl)
PASTA_DEFINE_DERIVED_OPERATORS(DeclaratorDecl, CXXConstructorDecl)
PASTA_DEFINE_DERIVED_OPERATORS(DeclaratorDecl, CXXConversionDecl)
PASTA_DEFINE_DERIVED_OPERATORS(DeclaratorDecl, CXXDeductionGuideDecl)
PASTA_DEFINE_DERIVED_OPERATORS(DeclaratorDecl, CXXDestructorDecl)
PASTA_DEFINE_DERIVED_OPERATORS(DeclaratorDecl, CXXMethodDecl)
PASTA_DEFINE_DERIVED_OPERATORS(DeclaratorDecl, DecompositionDecl)
PASTA_DEFINE_DERIVED_OPERATORS(DeclaratorDecl, FieldDecl)
PASTA_DEFINE_DERIVED_OPERATORS(DeclaratorDecl, FunctionDecl)
PASTA_DEFINE_DERIVED_OPERATORS(DeclaratorDecl, ImplicitParamDecl)
PASTA_DEFINE_DERIVED_OPERATORS(DeclaratorDecl, MSPropertyDecl)
PASTA_DEFINE_DERIVED_OPERATORS(DeclaratorDecl, NonTypeTemplateParmDecl)
PASTA_DEFINE_DERIVED_OPERATORS(DeclaratorDecl, OMPCapturedExprDecl)
PASTA_DEFINE_DERIVED_OPERATORS(DeclaratorDecl, ObjCAtDefsFieldDecl)
PASTA_DEFINE_DERIVED_OPERATORS(DeclaratorDecl, ObjCIvarDecl)
PASTA_DEFINE_DERIVED_OPERATORS(DeclaratorDecl, ParmVarDecl)
PASTA_DEFINE_DERIVED_OPERATORS(DeclaratorDecl, VarDecl)
PASTA_DEFINE_DERIVED_OPERATORS(DeclaratorDecl, VarTemplatePartialSpecializationDecl)
PASTA_DEFINE_DERIVED_OPERATORS(DeclaratorDecl, VarTemplateSpecializationDecl)
::pasta::Token DeclaratorDecl::BeginToken(void) const {
  auto &self = *(u.DeclaratorDecl);
  auto val = self.getBeginLoc();
  return ast->TokenAt(val);
}

::pasta::Token DeclaratorDecl::InnerTokenStart(void) const {
  auto &self = *(u.DeclaratorDecl);
  auto val = self.getInnerLocStart();
  return ast->TokenAt(val);
}

uint32_t DeclaratorDecl::NumTemplateParameterLists(void) const {
  auto &self = *(u.DeclaratorDecl);
  auto val = self.getNumTemplateParameterLists();
  return val;
}

::pasta::Token DeclaratorDecl::OuterTokenStart(void) const {
  auto &self = *(u.DeclaratorDecl);
  auto val = self.getOuterLocStart();
  return ast->TokenAt(val);
}

// 0: DeclaratorDecl::Qualifier
// 0: DeclaratorDecl::QualifierToken
::pasta::TokenRange DeclaratorDecl::TokenRange(void) const {
  return ast->DeclTokenRange(u.DeclaratorDecl);
}

// 1: DeclaratorDecl::TemplateParameterList
::pasta::Expr DeclaratorDecl::TrailingRequiresClause(void) const {
  auto &self = *(u.DeclaratorDecl);
  auto val = self.getTrailingRequiresClause();
  if (val) {
    return StmtBuilder::Create<::pasta::Expr>(ast, val);
  }
  assert(false && "DeclaratorDecl::TrailingRequiresClause can return nullptr!");
  __builtin_unreachable();
}

// 0: DeclaratorDecl::TypeSourceInfo
::pasta::Token DeclaratorDecl::TypeSpecEndToken(void) const {
  auto &self = *(u.DeclaratorDecl);
  auto val = self.getTypeSpecEndLoc();
  return ast->TokenAt(val);
}

::pasta::Token DeclaratorDecl::TypeSpecStartToken(void) const {
  auto &self = *(u.DeclaratorDecl);
  auto val = self.getTypeSpecStartLoc();
  return ast->TokenAt(val);
}

EnumConstantDecl::EnumConstantDecl(
    std::shared_ptr<ASTImpl> ast_,
    const ::clang::Decl *decl_)
    : ValueDecl(std::move(ast_), decl_) {}

PASTA_DEFINE_BASE_OPERATORS(Decl, EnumConstantDecl)
PASTA_DEFINE_BASE_OPERATORS(NamedDecl, EnumConstantDecl)
PASTA_DEFINE_BASE_OPERATORS(ValueDecl, EnumConstantDecl)
::pasta::EnumConstantDecl EnumConstantDecl::CanonicalDeclaration(void) const {
  auto &self = *(u.EnumConstantDecl);
  auto val = self.getCanonicalDecl();
  if (val) {
    return DeclBuilder::Create<::pasta::EnumConstantDecl>(ast, val);
  }
  assert(false && "EnumConstantDecl::CanonicalDeclaration can return nullptr!");
  __builtin_unreachable();
}

::pasta::Expr EnumConstantDecl::InitializerExpression(void) const {
  auto &self = *(u.EnumConstantDecl);
  auto val = self.getInitExpr();
  if (val) {
    return StmtBuilder::Create<::pasta::Expr>(ast, val);
  }
  assert(false && "EnumConstantDecl::InitializerExpression can return nullptr!");
  __builtin_unreachable();
}

// 0: EnumConstantDecl::InitializerVal
::pasta::TokenRange EnumConstantDecl::TokenRange(void) const {
  return ast->DeclTokenRange(u.EnumConstantDecl);
}

FieldDecl::FieldDecl(
    std::shared_ptr<ASTImpl> ast_,
    const ::clang::Decl *decl_)
    : DeclaratorDecl(std::move(ast_), decl_) {}

PASTA_DEFINE_BASE_OPERATORS(Decl, FieldDecl)
PASTA_DEFINE_BASE_OPERATORS(DeclaratorDecl, FieldDecl)
PASTA_DEFINE_BASE_OPERATORS(NamedDecl, FieldDecl)
PASTA_DEFINE_BASE_OPERATORS(ValueDecl, FieldDecl)
PASTA_DEFINE_DERIVED_OPERATORS(FieldDecl, ObjCAtDefsFieldDecl)
PASTA_DEFINE_DERIVED_OPERATORS(FieldDecl, ObjCIvarDecl)
::pasta::Expr FieldDecl::BitWidth(void) const {
  auto &self = *(u.FieldDecl);
  auto val = self.getBitWidth();
  if (val) {
    return StmtBuilder::Create<::pasta::Expr>(ast, val);
  }
  assert(false && "FieldDecl::BitWidth can return nullptr!");
  __builtin_unreachable();
}

uint32_t FieldDecl::BitWidthValue(void) const {
  auto &self = *(u.FieldDecl);
  auto val = self.getBitWidthValue(ast->ci->getASTContext());
  return val;
}

::pasta::FieldDecl FieldDecl::CanonicalDeclaration(void) const {
  auto &self = *(u.FieldDecl);
  auto val = self.getCanonicalDecl();
  if (val) {
    return DeclBuilder::Create<::pasta::FieldDecl>(ast, val);
  }
  assert(false && "FieldDecl::CanonicalDeclaration can return nullptr!");
  __builtin_unreachable();
}

::pasta::VariableArrayType FieldDecl::CapturedVLAType(void) const {
  auto &self = *(u.FieldDecl);
  auto val = self.getCapturedVLAType();
  if (val) {
    return TypeBuilder::Create<::pasta::VariableArrayType>(ast, val);
  }
  assert(false && "FieldDecl::CapturedVLAType can return nullptr!");
  __builtin_unreachable();
}

uint32_t FieldDecl::FieldIndex(void) const {
  auto &self = *(u.FieldDecl);
  auto val = self.getFieldIndex();
  return val;
}

enum InClassInitStyle FieldDecl::InClassInitializerStyle(void) const {
  auto &self = *(u.FieldDecl);
  auto val = self.getInClassInitStyle();
  return static_cast<::pasta::InClassInitStyle>(static_cast<unsigned int>(val));
}

::pasta::Expr FieldDecl::InClassInitializer(void) const {
  auto &self = *(u.FieldDecl);
  auto val = self.getInClassInitializer();
  if (val) {
    return StmtBuilder::Create<::pasta::Expr>(ast, val);
  }
  assert(false && "FieldDecl::InClassInitializer can return nullptr!");
  __builtin_unreachable();
}

::pasta::RecordDecl FieldDecl::Parent(void) const {
  auto &self = *(u.FieldDecl);
  auto val = self.getParent();
  if (val) {
    return DeclBuilder::Create<::pasta::RecordDecl>(ast, val);
  }
  assert(false && "FieldDecl::Parent can return nullptr!");
  __builtin_unreachable();
}

::pasta::TokenRange FieldDecl::TokenRange(void) const {
  return ast->DeclTokenRange(u.FieldDecl);
}

bool FieldDecl::HasCapturedVLAType(void) const {
  auto &self = *(u.FieldDecl);
  auto val = self.hasCapturedVLAType();
  return val;
}

bool FieldDecl::HasInClassInitializer(void) const {
  auto &self = *(u.FieldDecl);
  auto val = self.hasInClassInitializer();
  return val;
}

bool FieldDecl::IsAnonymousStructOrUnion(void) const {
  auto &self = *(u.FieldDecl);
  auto val = self.isAnonymousStructOrUnion();
  return val;
}

bool FieldDecl::IsBitField(void) const {
  auto &self = *(u.FieldDecl);
  auto val = self.isBitField();
  return val;
}

bool FieldDecl::IsMutable(void) const {
  auto &self = *(u.FieldDecl);
  auto val = self.isMutable();
  return val;
}

bool FieldDecl::IsUnnamedBitfield(void) const {
  auto &self = *(u.FieldDecl);
  auto val = self.isUnnamedBitfield();
  return val;
}

bool FieldDecl::IsZeroLengthBitField(void) const {
  auto &self = *(u.FieldDecl);
  auto val = self.isZeroLengthBitField(ast->ci->getASTContext());
  return val;
}

bool FieldDecl::IsZeroSize(void) const {
  auto &self = *(u.FieldDecl);
  auto val = self.isZeroSize(ast->ci->getASTContext());
  return val;
}

FunctionDecl::FunctionDecl(
    std::shared_ptr<ASTImpl> ast_,
    const ::clang::Decl *decl_)
    : DeclaratorDecl(ast_, decl_) {}

PASTA_DEFINE_BASE_OPERATORS(DeclContext, FunctionDecl)
PASTA_DEFINE_BASE_OPERATORS(Decl, FunctionDecl)
PASTA_DEFINE_BASE_OPERATORS(DeclaratorDecl, FunctionDecl)
PASTA_DEFINE_BASE_OPERATORS(NamedDecl, FunctionDecl)
PASTA_DEFINE_BASE_OPERATORS(ValueDecl, FunctionDecl)
PASTA_DEFINE_DERIVED_OPERATORS(FunctionDecl, CXXConstructorDecl)
PASTA_DEFINE_DERIVED_OPERATORS(FunctionDecl, CXXConversionDecl)
PASTA_DEFINE_DERIVED_OPERATORS(FunctionDecl, CXXDeductionGuideDecl)
PASTA_DEFINE_DERIVED_OPERATORS(FunctionDecl, CXXDestructorDecl)
PASTA_DEFINE_DERIVED_OPERATORS(FunctionDecl, CXXMethodDecl)
bool FunctionDecl::DoesDeclarationForceExternallyVisibleDefinition(void) const {
  auto &self = *(u.FunctionDecl);
  auto val = self.doesDeclarationForceExternallyVisibleDefinition();
  return val;
}

bool FunctionDecl::DoesThisDeclarationHaveABody(void) const {
  auto &self = *(u.FunctionDecl);
  auto val = self.doesThisDeclarationHaveABody();
  return val;
}

uint32_t FunctionDecl::BuiltinID(void) const {
  auto &self = *(u.FunctionDecl);
  auto val = self.getBuiltinID();
  return val;
}

::pasta::Type FunctionDecl::CallResultType(void) const {
  auto &self = *(u.FunctionDecl);
  auto val = self.getCallResultType();
  return TypeBuilder::Build(ast, val);
}

::pasta::FunctionDecl FunctionDecl::CanonicalDeclaration(void) const {
  auto &self = *(u.FunctionDecl);
  auto val = self.getCanonicalDecl();
  if (val) {
    return DeclBuilder::Create<::pasta::FunctionDecl>(ast, val);
  }
  assert(false && "FunctionDecl::CanonicalDeclaration can return nullptr!");
  __builtin_unreachable();
}

enum ConstexprSpecKind FunctionDecl::ConstexprKind(void) const {
  auto &self = *(u.FunctionDecl);
  auto val = self.getConstexprKind();
  return static_cast<::pasta::ConstexprSpecKind>(static_cast<int>(val));
}

::pasta::Type FunctionDecl::DeclaredReturnType(void) const {
  auto &self = *(u.FunctionDecl);
  auto val = self.getDeclaredReturnType();
  return TypeBuilder::Build(ast, val);
}

// 0: FunctionDecl::DefaultedFunctionInfo
::pasta::FunctionDecl FunctionDecl::Definition(void) const {
  auto &self = *(u.FunctionDecl);
  auto val = self.getDefinition();
  if (val) {
    return DeclBuilder::Create<::pasta::FunctionDecl>(ast, val);
  }
  assert(false && "FunctionDecl::Definition can return nullptr!");
  __builtin_unreachable();
}

// 0: FunctionDecl::DependentSpecializationInfo
::pasta::FunctionTemplateDecl FunctionDecl::DescribedFunctionTemplate(void) const {
  auto &self = *(u.FunctionDecl);
  auto val = self.getDescribedFunctionTemplate();
  if (val) {
    return DeclBuilder::Create<::pasta::FunctionTemplateDecl>(ast, val);
  }
  assert(false && "FunctionDecl::DescribedFunctionTemplate can return nullptr!");
  __builtin_unreachable();
}

::pasta::Token FunctionDecl::EllipsisToken(void) const {
  auto &self = *(u.FunctionDecl);
  auto val = self.getEllipsisLoc();
  return ast->TokenAt(val);
}

::pasta::TokenRange FunctionDecl::ExceptionSpecSourceRange(void) const {
  auto &self = *(u.FunctionDecl);
  auto val = self.getExceptionSpecSourceRange();
  return ast->TokenRangeFrom(val);
}

enum ExceptionSpecificationType FunctionDecl::ExceptionSpecType(void) const {
  auto &self = *(u.FunctionDecl);
  auto val = self.getExceptionSpecType();
  return static_cast<::pasta::ExceptionSpecificationType>(static_cast<unsigned int>(val));
}

// 0: FunctionDecl::FunctionTypeToken
::pasta::FunctionDecl FunctionDecl::InstantiatedFromMemberFunction(void) const {
  auto &self = *(u.FunctionDecl);
  auto val = self.getInstantiatedFromMemberFunction();
  if (val) {
    return DeclBuilder::Create<::pasta::FunctionDecl>(ast, val);
  }
  assert(false && "FunctionDecl::InstantiatedFromMemberFunction can return nullptr!");
  __builtin_unreachable();
}

enum LanguageLinkage FunctionDecl::LanguageLinkage(void) const {
  auto &self = *(u.FunctionDecl);
  auto val = self.getLanguageLinkage();
  return static_cast<::pasta::LanguageLinkage>(static_cast<unsigned int>(val));
}

// 0: FunctionDecl::LiteralIdentifier
// 0: FunctionDecl::MemberSpecializationInfo
uint32_t FunctionDecl::MemoryFunctionKind(void) const {
  auto &self = *(u.FunctionDecl);
  auto val = self.getMemoryFunctionKind();
  return val;
}

uint32_t FunctionDecl::MinRequiredArguments(void) const {
  auto &self = *(u.FunctionDecl);
  auto val = self.getMinRequiredArguments();
  return val;
}

enum MultiVersionKind FunctionDecl::MultiVersionKind(void) const {
  auto &self = *(u.FunctionDecl);
  auto val = self.getMultiVersionKind();
  return static_cast<::pasta::MultiVersionKind>(static_cast<int>(val));
}

// 0: FunctionDecl::NameInfo
uint32_t FunctionDecl::NumParams(void) const {
  auto &self = *(u.FunctionDecl);
  auto val = self.getNumParams();
  return val;
}

uint32_t FunctionDecl::ODRHash(void) const {
  auto &self = *(u.FunctionDecl);
  auto val = self.getODRHash();
  return val;
}

enum OverloadedOperatorKind FunctionDecl::OverloadedOperator(void) const {
  auto &self = *(u.FunctionDecl);
  auto val = self.getOverloadedOperator();
  return static_cast<::pasta::OverloadedOperatorKind>(static_cast<int>(val));
}

// 1: FunctionDecl::ParamDeclaration
::pasta::TokenRange FunctionDecl::ParametersSourceRange(void) const {
  auto &self = *(u.FunctionDecl);
  auto val = self.getParametersSourceRange();
  return ast->TokenRangeFrom(val);
}

::pasta::Token FunctionDecl::PointOfInstantiation(void) const {
  auto &self = *(u.FunctionDecl);
  auto val = self.getPointOfInstantiation();
  return ast->TokenAt(val);
}

::pasta::FunctionTemplateDecl FunctionDecl::PrimaryTemplate(void) const {
  auto &self = *(u.FunctionDecl);
  auto val = self.getPrimaryTemplate();
  if (val) {
    return DeclBuilder::Create<::pasta::FunctionTemplateDecl>(ast, val);
  }
  assert(false && "FunctionDecl::PrimaryTemplate can return nullptr!");
  __builtin_unreachable();
}

::pasta::Type FunctionDecl::ReturnType(void) const {
  auto &self = *(u.FunctionDecl);
  auto val = self.getReturnType();
  return TypeBuilder::Build(ast, val);
}

::pasta::TokenRange FunctionDecl::ReturnTypeSourceRange(void) const {
  auto &self = *(u.FunctionDecl);
  auto val = self.getReturnTypeSourceRange();
  return ast->TokenRangeFrom(val);
}

::pasta::TokenRange FunctionDecl::TokenRange(void) const {
  return ast->DeclTokenRange(u.FunctionDecl);
}

enum StorageClass FunctionDecl::StorageClass(void) const {
  auto &self = *(u.FunctionDecl);
  auto val = self.getStorageClass();
  return static_cast<::pasta::StorageClass>(static_cast<unsigned int>(val));
}

::pasta::FunctionDecl FunctionDecl::TemplateInstantiationPattern(void) const {
  auto &self = *(u.FunctionDecl);
  auto val = self.getTemplateInstantiationPattern();
  if (val) {
    return DeclBuilder::Create<::pasta::FunctionDecl>(ast, val);
  }
  assert(false && "FunctionDecl::TemplateInstantiationPattern can return nullptr!");
  __builtin_unreachable();
}

// 0: FunctionDecl::TemplateSpecializationArguments
// 0: FunctionDecl::TemplateSpecializationArgumentsAsWritten
// 0: FunctionDecl::TemplateSpecializationInfo
enum TemplateSpecializationKind FunctionDecl::TemplateSpecializationKind(void) const {
  auto &self = *(u.FunctionDecl);
  auto val = self.getTemplateSpecializationKind();
  return static_cast<::pasta::TemplateSpecializationKind>(static_cast<unsigned int>(val));
}

enum TemplateSpecializationKind FunctionDecl::TemplateSpecializationKindForInstantiation(void) const {
  auto &self = *(u.FunctionDecl);
  auto val = self.getTemplateSpecializationKindForInstantiation();
  return static_cast<::pasta::TemplateSpecializationKind>(static_cast<unsigned int>(val));
}

// 0: FunctionDecl::TemplatedKind
bool FunctionDecl::HasImplicitReturnZero(void) const {
  auto &self = *(u.FunctionDecl);
  auto val = self.hasImplicitReturnZero();
  return val;
}

bool FunctionDecl::HasInheritedPrototype(void) const {
  auto &self = *(u.FunctionDecl);
  auto val = self.hasInheritedPrototype();
  return val;
}

bool FunctionDecl::HasOneParamOrDefaultArguments(void) const {
  auto &self = *(u.FunctionDecl);
  auto val = self.hasOneParamOrDefaultArgs();
  return val;
}

bool FunctionDecl::HasPrototype(void) const {
  auto &self = *(u.FunctionDecl);
  auto val = self.hasPrototype();
  return val;
}

bool FunctionDecl::HasSkippedBody(void) const {
  auto &self = *(u.FunctionDecl);
  auto val = self.hasSkippedBody();
  return val;
}

bool FunctionDecl::HasTrivialBody(void) const {
  auto &self = *(u.FunctionDecl);
  auto val = self.hasTrivialBody();
  return val;
}

bool FunctionDecl::HasWrittenPrototype(void) const {
  auto &self = *(u.FunctionDecl);
  auto val = self.hasWrittenPrototype();
  return val;
}

bool FunctionDecl::InstantiationIsPending(void) const {
  auto &self = *(u.FunctionDecl);
  auto val = self.instantiationIsPending();
  return val;
}

bool FunctionDecl::IsCPUDispatchMultiVersion(void) const {
  auto &self = *(u.FunctionDecl);
  auto val = self.isCPUDispatchMultiVersion();
  return val;
}

bool FunctionDecl::IsCPUSpecificMultiVersion(void) const {
  auto &self = *(u.FunctionDecl);
  auto val = self.isCPUSpecificMultiVersion();
  return val;
}

bool FunctionDecl::IsConsteval(void) const {
  auto &self = *(u.FunctionDecl);
  auto val = self.isConsteval();
  return val;
}

bool FunctionDecl::IsConstexpr(void) const {
  auto &self = *(u.FunctionDecl);
  auto val = self.isConstexpr();
  return val;
}

bool FunctionDecl::IsConstexprSpecified(void) const {
  auto &self = *(u.FunctionDecl);
  auto val = self.isConstexprSpecified();
  return val;
}

bool FunctionDecl::IsDefaulted(void) const {
  auto &self = *(u.FunctionDecl);
  auto val = self.isDefaulted();
  return val;
}

bool FunctionDecl::IsDeleted(void) const {
  auto &self = *(u.FunctionDecl);
  auto val = self.isDeleted();
  return val;
}

bool FunctionDecl::IsDeletedAsWritten(void) const {
  auto &self = *(u.FunctionDecl);
  auto val = self.isDeletedAsWritten();
  return val;
}

bool FunctionDecl::IsDestroyingOperatorDelete(void) const {
  auto &self = *(u.FunctionDecl);
  auto val = self.isDestroyingOperatorDelete();
  return val;
}

bool FunctionDecl::IsExplicitlyDefaulted(void) const {
  auto &self = *(u.FunctionDecl);
  auto val = self.isExplicitlyDefaulted();
  return val;
}

bool FunctionDecl::IsExternC(void) const {
  auto &self = *(u.FunctionDecl);
  auto val = self.isExternC();
  return val;
}

bool FunctionDecl::IsFunctionTemplateSpecialization(void) const {
  auto &self = *(u.FunctionDecl);
  auto val = self.isFunctionTemplateSpecialization();
  return val;
}

bool FunctionDecl::IsGlobal(void) const {
  auto &self = *(u.FunctionDecl);
  auto val = self.isGlobal();
  return val;
}

bool FunctionDecl::IsImplicitlyInstantiable(void) const {
  auto &self = *(u.FunctionDecl);
  auto val = self.isImplicitlyInstantiable();
  return val;
}

bool FunctionDecl::IsInExternCContext(void) const {
  auto &self = *(u.FunctionDecl);
  auto val = self.isInExternCContext();
  return val;
}

bool FunctionDecl::IsInExternCXXContext(void) const {
  auto &self = *(u.FunctionDecl);
  auto val = self.isInExternCXXContext();
  return val;
}

bool FunctionDecl::IsInlineBuiltinDeclaration(void) const {
  auto &self = *(u.FunctionDecl);
  auto val = self.isInlineBuiltinDeclaration();
  return val;
}

bool FunctionDecl::IsInlineDefinitionExternallyVisible(void) const {
  auto &self = *(u.FunctionDecl);
  auto val = self.isInlineDefinitionExternallyVisible();
  return val;
}

bool FunctionDecl::IsInlineSpecified(void) const {
  auto &self = *(u.FunctionDecl);
  auto val = self.isInlineSpecified();
  return val;
}

bool FunctionDecl::IsInlined(void) const {
  auto &self = *(u.FunctionDecl);
  auto val = self.isInlined();
  return val;
}

bool FunctionDecl::IsLateTemplateParsed(void) const {
  auto &self = *(u.FunctionDecl);
  auto val = self.isLateTemplateParsed();
  return val;
}

bool FunctionDecl::IsMSExternInline(void) const {
  auto &self = *(u.FunctionDecl);
  auto val = self.isMSExternInline();
  return val;
}

bool FunctionDecl::IsMSVCRTEntryPoint(void) const {
  auto &self = *(u.FunctionDecl);
  auto val = self.isMSVCRTEntryPoint();
  return val;
}

bool FunctionDecl::IsMain(void) const {
  auto &self = *(u.FunctionDecl);
  auto val = self.isMain();
  return val;
}

bool FunctionDecl::IsMultiVersion(void) const {
  auto &self = *(u.FunctionDecl);
  auto val = self.isMultiVersion();
  return val;
}

bool FunctionDecl::IsNoReturn(void) const {
  auto &self = *(u.FunctionDecl);
  auto val = self.isNoReturn();
  return val;
}

bool FunctionDecl::IsOutOfLine(void) const {
  auto &self = *(u.FunctionDecl);
  auto val = self.isOutOfLine();
  return val;
}

bool FunctionDecl::IsOverloadedOperator(void) const {
  auto &self = *(u.FunctionDecl);
  auto val = self.isOverloadedOperator();
  return val;
}

bool FunctionDecl::IsPure(void) const {
  auto &self = *(u.FunctionDecl);
  auto val = self.isPure();
  return val;
}

bool FunctionDecl::IsReplaceableGlobalAllocationFunction(void) const {
  auto &self = *(u.FunctionDecl);
  auto val = self.isReplaceableGlobalAllocationFunction();
  return val;
}

bool FunctionDecl::IsReservedGlobalPlacementOperator(void) const {
  auto &self = *(u.FunctionDecl);
  auto val = self.isReservedGlobalPlacementOperator();
  return val;
}

bool FunctionDecl::IsStatic(void) const {
  auto &self = *(u.FunctionDecl);
  auto val = self.isStatic();
  return val;
}

bool FunctionDecl::IsTargetMultiVersion(void) const {
  auto &self = *(u.FunctionDecl);
  auto val = self.isTargetMultiVersion();
  return val;
}

bool FunctionDecl::IsTemplateInstantiation(void) const {
  auto &self = *(u.FunctionDecl);
  auto val = self.isTemplateInstantiation();
  return val;
}

bool FunctionDecl::IsThisDeclarationADefinition(void) const {
  auto &self = *(u.FunctionDecl);
  auto val = self.isThisDeclarationADefinition();
  return val;
}

bool FunctionDecl::IsThisDeclarationInstantiatedFromAFriendDefinition(void) const {
  auto &self = *(u.FunctionDecl);
  auto val = self.isThisDeclarationInstantiatedFromAFriendDefinition();
  return val;
}

bool FunctionDecl::IsTrivial(void) const {
  auto &self = *(u.FunctionDecl);
  auto val = self.isTrivial();
  return val;
}

bool FunctionDecl::IsTrivialForCall(void) const {
  auto &self = *(u.FunctionDecl);
  auto val = self.isTrivialForCall();
  return val;
}

bool FunctionDecl::IsUserProvided(void) const {
  auto &self = *(u.FunctionDecl);
  auto val = self.isUserProvided();
  return val;
}

bool FunctionDecl::IsVariadic(void) const {
  auto &self = *(u.FunctionDecl);
  auto val = self.isVariadic();
  return val;
}

bool FunctionDecl::IsVirtualAsWritten(void) const {
  auto &self = *(u.FunctionDecl);
  auto val = self.isVirtualAsWritten();
  return val;
}

// 0: FunctionDecl::
// 0: FunctionDecl::
// 0: FunctionDecl::
// 0: FunctionDecl::
std::vector<::pasta::ParmVarDecl> FunctionDecl::Parameters(void) const {
  auto &self = *(u.FunctionDecl);
  auto val = self.parameters();
  std::vector<::pasta::ParmVarDecl> ret;
  for (auto decl_ptr : val) {
    ret.emplace_back(DeclBuilder::Create<::pasta::ParmVarDecl>(ast, decl_ptr));
  }
  return ret;
}

bool FunctionDecl::UsesSEHTry(void) const {
  auto &self = *(u.FunctionDecl);
  auto val = self.usesSEHTry();
  return val;
}

bool FunctionDecl::WillHaveBody(void) const {
  auto &self = *(u.FunctionDecl);
  auto val = self.willHaveBody();
  return val;
}

std::vector<::pasta::ParmVarDecl> FunctionDecl::ParamDeclarations(void) const {
  auto convert_elem = [&] (const clang::ParmVarDecl * val) {
    if (val) {
      return DeclBuilder::Create<::pasta::ParmVarDecl>(ast, val);
    }
    __builtin_unreachable();
  };
  std::vector<::pasta::ParmVarDecl> ret;
  auto count = u.FunctionDecl->getNumParams();
  decltype(count) i = 0;
  for (; i < count; ++i) {
    ret.emplace_back(convert_elem(u.FunctionDecl->getParamDecl(i)));
  }
  return ret;
}

IndirectFieldDecl::IndirectFieldDecl(
    std::shared_ptr<ASTImpl> ast_,
    const ::clang::Decl *decl_)
    : ValueDecl(std::move(ast_), decl_) {}

PASTA_DEFINE_BASE_OPERATORS(Decl, IndirectFieldDecl)
PASTA_DEFINE_BASE_OPERATORS(NamedDecl, IndirectFieldDecl)
PASTA_DEFINE_BASE_OPERATORS(ValueDecl, IndirectFieldDecl)
std::vector<::pasta::NamedDecl> IndirectFieldDecl::Chain(void) const {
  auto &self = *(u.IndirectFieldDecl);
  auto val = self.chain();
  std::vector<::pasta::NamedDecl> ret;
  for (auto decl_ptr : val) {
    ret.emplace_back(DeclBuilder::Create<::pasta::NamedDecl>(ast, decl_ptr));
  }
  return ret;
}

// 0: IndirectFieldDecl::
// 0: IndirectFieldDecl::
::pasta::FieldDecl IndirectFieldDecl::AnonymousField(void) const {
  auto &self = *(u.IndirectFieldDecl);
  auto val = self.getAnonField();
  if (val) {
    return DeclBuilder::Create<::pasta::FieldDecl>(ast, val);
  }
  assert(false && "IndirectFieldDecl::AnonymousField can return nullptr!");
  __builtin_unreachable();
}

::pasta::IndirectFieldDecl IndirectFieldDecl::CanonicalDeclaration(void) const {
  auto &self = *(u.IndirectFieldDecl);
  auto val = self.getCanonicalDecl();
  if (val) {
    return DeclBuilder::Create<::pasta::IndirectFieldDecl>(ast, val);
  }
  assert(false && "IndirectFieldDecl::CanonicalDeclaration can return nullptr!");
  __builtin_unreachable();
}

uint32_t IndirectFieldDecl::ChainingSize(void) const {
  auto &self = *(u.IndirectFieldDecl);
  auto val = self.getChainingSize();
  return val;
}

::pasta::VarDecl IndirectFieldDecl::VariableDeclaration(void) const {
  auto &self = *(u.IndirectFieldDecl);
  auto val = self.getVarDecl();
  if (val) {
    return DeclBuilder::Create<::pasta::VarDecl>(ast, val);
  }
  assert(false && "IndirectFieldDecl::VariableDeclaration can return nullptr!");
  __builtin_unreachable();
}

LabelDecl::LabelDecl(
    std::shared_ptr<ASTImpl> ast_,
    const ::clang::Decl *decl_)
    : NamedDecl(std::move(ast_), decl_) {}

PASTA_DEFINE_BASE_OPERATORS(Decl, LabelDecl)
PASTA_DEFINE_BASE_OPERATORS(NamedDecl, LabelDecl)
std::string_view LabelDecl::MSAssemblyLabel(void) const {
  auto &self = *(u.LabelDecl);
  auto val = self.getMSAsmLabel();
  if (auto size = val.size()) {
    return std::string_view(val.data(), size);
  } else {
    return std::string_view();
  }
}

::pasta::TokenRange LabelDecl::TokenRange(void) const {
  return ast->DeclTokenRange(u.LabelDecl);
}

::pasta::LabelStmt LabelDecl::Statement(void) const {
  auto &self = *(u.LabelDecl);
  auto val = self.getStmt();
  if (val) {
    return StmtBuilder::Create<::pasta::LabelStmt>(ast, val);
  }
  assert(false && "LabelDecl::Statement can return nullptr!");
  __builtin_unreachable();
}

bool LabelDecl::IsGnuLocal(void) const {
  auto &self = *(u.LabelDecl);
  auto val = self.isGnuLocal();
  return val;
}

bool LabelDecl::IsMSAssemblyLabel(void) const {
  auto &self = *(u.LabelDecl);
  auto val = self.isMSAsmLabel();
  return val;
}

bool LabelDecl::IsResolvedMSAssemblyLabel(void) const {
  auto &self = *(u.LabelDecl);
  auto val = self.isResolvedMSAsmLabel();
  return val;
}

MSGuidDecl::MSGuidDecl(
    std::shared_ptr<ASTImpl> ast_,
    const ::clang::Decl *decl_)
    : ValueDecl(std::move(ast_), decl_) {}

PASTA_DEFINE_BASE_OPERATORS(Decl, MSGuidDecl)
PASTA_DEFINE_BASE_OPERATORS(NamedDecl, MSGuidDecl)
PASTA_DEFINE_BASE_OPERATORS(ValueDecl, MSGuidDecl)
// 0: MSGuidDecl::AsAPValue
// 0: MSGuidDecl::Parts
MSPropertyDecl::MSPropertyDecl(
    std::shared_ptr<ASTImpl> ast_,
    const ::clang::Decl *decl_)
    : DeclaratorDecl(std::move(ast_), decl_) {}

PASTA_DEFINE_BASE_OPERATORS(Decl, MSPropertyDecl)
PASTA_DEFINE_BASE_OPERATORS(DeclaratorDecl, MSPropertyDecl)
PASTA_DEFINE_BASE_OPERATORS(NamedDecl, MSPropertyDecl)
PASTA_DEFINE_BASE_OPERATORS(ValueDecl, MSPropertyDecl)
// 0: MSPropertyDecl::GetterId
// 0: MSPropertyDecl::SetterId
bool MSPropertyDecl::HasGetter(void) const {
  auto &self = *(u.MSPropertyDecl);
  auto val = self.hasGetter();
  return val;
}

bool MSPropertyDecl::HasSetter(void) const {
  auto &self = *(u.MSPropertyDecl);
  auto val = self.hasSetter();
  return val;
}

NonTypeTemplateParmDecl::NonTypeTemplateParmDecl(
    std::shared_ptr<ASTImpl> ast_,
    const ::clang::Decl *decl_)
    : DeclaratorDecl(std::move(ast_), decl_) {}

PASTA_DEFINE_BASE_OPERATORS(Decl, NonTypeTemplateParmDecl)
PASTA_DEFINE_BASE_OPERATORS(DeclaratorDecl, NonTypeTemplateParmDecl)
PASTA_DEFINE_BASE_OPERATORS(NamedDecl, NonTypeTemplateParmDecl)
PASTA_DEFINE_BASE_OPERATORS(ValueDecl, NonTypeTemplateParmDecl)
bool NonTypeTemplateParmDecl::DefaultArgumentWasInherited(void) const {
  auto &self = *(u.NonTypeTemplateParmDecl);
  auto val = self.defaultArgumentWasInherited();
  return val;
}

// 0: NonTypeTemplateParmDecl::DefaultArgumentStorage
::pasta::Expr NonTypeTemplateParmDecl::DefaultArgument(void) const {
  auto &self = *(u.NonTypeTemplateParmDecl);
  auto val = self.getDefaultArgument();
  if (val) {
    return StmtBuilder::Create<::pasta::Expr>(ast, val);
  }
  assert(false && "NonTypeTemplateParmDecl::DefaultArgument can return nullptr!");
  __builtin_unreachable();
}

::pasta::Token NonTypeTemplateParmDecl::DefaultArgumentToken(void) const {
  auto &self = *(u.NonTypeTemplateParmDecl);
  auto val = self.getDefaultArgumentLoc();
  return ast->TokenAt(val);
}

// 1: NonTypeTemplateParmDecl::ExpansionType
// 1: NonTypeTemplateParmDecl::ExpansionTypeSourceInfo
uint32_t NonTypeTemplateParmDecl::NumExpansionTypes(void) const {
  auto &self = *(u.NonTypeTemplateParmDecl);
  auto val = self.getNumExpansionTypes();
  return val;
}

::pasta::Expr NonTypeTemplateParmDecl::PlaceholderTypeConstraint(void) const {
  auto &self = *(u.NonTypeTemplateParmDecl);
  auto val = self.getPlaceholderTypeConstraint();
  if (val) {
    return StmtBuilder::Create<::pasta::Expr>(ast, val);
  }
  assert(false && "NonTypeTemplateParmDecl::PlaceholderTypeConstraint can return nullptr!");
  __builtin_unreachable();
}

::pasta::TokenRange NonTypeTemplateParmDecl::TokenRange(void) const {
  return ast->DeclTokenRange(u.NonTypeTemplateParmDecl);
}

bool NonTypeTemplateParmDecl::HasDefaultArgument(void) const {
  auto &self = *(u.NonTypeTemplateParmDecl);
  auto val = self.hasDefaultArgument();
  return val;
}

bool NonTypeTemplateParmDecl::HasPlaceholderTypeConstraint(void) const {
  auto &self = *(u.NonTypeTemplateParmDecl);
  auto val = self.hasPlaceholderTypeConstraint();
  return val;
}

bool NonTypeTemplateParmDecl::IsExpandedParameterPack(void) const {
  auto &self = *(u.NonTypeTemplateParmDecl);
  auto val = self.isExpandedParameterPack();
  return val;
}

bool NonTypeTemplateParmDecl::IsPackExpansion(void) const {
  auto &self = *(u.NonTypeTemplateParmDecl);
  auto val = self.isPackExpansion();
  return val;
}

bool NonTypeTemplateParmDecl::IsParameterPack(void) const {
  auto &self = *(u.NonTypeTemplateParmDecl);
  auto val = self.isParameterPack();
  return val;
}

std::vector<::pasta::Type> NonTypeTemplateParmDecl::ExpansionTypes(void) const {
  auto convert_elem = [&] (clang::QualType val) {
    return TypeBuilder::Build(ast, val);
  };
  std::vector<::pasta::Type> ret;
  auto count = u.NonTypeTemplateParmDecl->getNumExpansionTypes();
  decltype(count) i = 0;
  for (; i < count; ++i) {
    ret.emplace_back(convert_elem(u.NonTypeTemplateParmDecl->getExpansionType(i)));
  }
  return ret;
}

OMPAllocateDecl::OMPAllocateDecl(
    std::shared_ptr<ASTImpl> ast_,
    const ::clang::Decl *decl_)
    : OMPDeclarativeDirectiveDecl(std::move(ast_), decl_) {}

PASTA_DEFINE_BASE_OPERATORS(Decl, OMPAllocateDecl)
PASTA_DEFINE_BASE_OPERATORS(OMPDeclarativeDirectiveDecl, OMPAllocateDecl)
// 0: OMPAllocateDecl::
// 0: OMPAllocateDecl::
// 0: OMPAllocateDecl::
// 0: OMPAllocateDecl::
// 0: OMPAllocateDecl::Clauses
// 0: OMPAllocateDecl::
// 0: OMPAllocateDecl::
// 0: OMPAllocateDecl::
// 0: OMPAllocateDecl::
std::vector<::pasta::Expr> OMPAllocateDecl::Varlists(void) const {
  auto &self = *(u.OMPAllocateDecl);
  auto val = self.varlists();
  std::vector<::pasta::Expr> ret;
  for (auto stmt_ptr : val) {
    ret.emplace_back(StmtBuilder::Create<::pasta::Expr>(ast, stmt_ptr));
  }
  return ret;
}

OMPDeclareMapperDecl::OMPDeclareMapperDecl(
    std::shared_ptr<ASTImpl> ast_,
    const ::clang::Decl *decl_)
    : OMPDeclarativeDirectiveValueDecl(ast_, decl_) {}

PASTA_DEFINE_BASE_OPERATORS(DeclContext, OMPDeclareMapperDecl)
PASTA_DEFINE_BASE_OPERATORS(Decl, OMPDeclareMapperDecl)
PASTA_DEFINE_BASE_OPERATORS(NamedDecl, OMPDeclareMapperDecl)
PASTA_DEFINE_BASE_OPERATORS(OMPDeclarativeDirectiveValueDecl, OMPDeclareMapperDecl)
PASTA_DEFINE_BASE_OPERATORS(ValueDecl, OMPDeclareMapperDecl)
// 0: OMPDeclareMapperDecl::
// 0: OMPDeclareMapperDecl::
// 0: OMPDeclareMapperDecl::
// 0: OMPDeclareMapperDecl::
// 0: OMPDeclareMapperDecl::Clauses
::pasta::Expr OMPDeclareMapperDecl::MapperVariableReference(void) const {
  auto &self = *(u.OMPDeclareMapperDecl);
  auto val = self.getMapperVarRef();
  if (val) {
    return StmtBuilder::Create<::pasta::Expr>(ast, val);
  }
  assert(false && "OMPDeclareMapperDecl::MapperVariableReference can return nullptr!");
  __builtin_unreachable();
}

::pasta::OMPDeclareMapperDecl OMPDeclareMapperDecl::PrevDeclarationInScope(void) const {
  auto &self = *(u.OMPDeclareMapperDecl);
  auto val = self.getPrevDeclInScope();
  if (val) {
    return DeclBuilder::Create<::pasta::OMPDeclareMapperDecl>(ast, val);
  }
  assert(false && "OMPDeclareMapperDecl::PrevDeclarationInScope can return nullptr!");
  __builtin_unreachable();
}

OMPDeclareReductionDecl::OMPDeclareReductionDecl(
    std::shared_ptr<ASTImpl> ast_,
    const ::clang::Decl *decl_)
    : ValueDecl(ast_, decl_) {}

PASTA_DEFINE_BASE_OPERATORS(DeclContext, OMPDeclareReductionDecl)
PASTA_DEFINE_BASE_OPERATORS(Decl, OMPDeclareReductionDecl)
PASTA_DEFINE_BASE_OPERATORS(NamedDecl, OMPDeclareReductionDecl)
PASTA_DEFINE_BASE_OPERATORS(ValueDecl, OMPDeclareReductionDecl)
::pasta::Expr OMPDeclareReductionDecl::Combiner(void) const {
  auto &self = *(u.OMPDeclareReductionDecl);
  auto val = self.getCombiner();
  if (val) {
    return StmtBuilder::Create<::pasta::Expr>(ast, val);
  }
  assert(false && "OMPDeclareReductionDecl::Combiner can return nullptr!");
  __builtin_unreachable();
}

::pasta::Expr OMPDeclareReductionDecl::CombinerIn(void) const {
  auto &self = *(u.OMPDeclareReductionDecl);
  auto val = self.getCombinerIn();
  if (val) {
    return StmtBuilder::Create<::pasta::Expr>(ast, val);
  }
  assert(false && "OMPDeclareReductionDecl::CombinerIn can return nullptr!");
  __builtin_unreachable();
}

::pasta::Expr OMPDeclareReductionDecl::CombinerOut(void) const {
  auto &self = *(u.OMPDeclareReductionDecl);
  auto val = self.getCombinerOut();
  if (val) {
    return StmtBuilder::Create<::pasta::Expr>(ast, val);
  }
  assert(false && "OMPDeclareReductionDecl::CombinerOut can return nullptr!");
  __builtin_unreachable();
}

::pasta::Expr OMPDeclareReductionDecl::InitializerOriginal(void) const {
  auto &self = *(u.OMPDeclareReductionDecl);
  auto val = self.getInitOrig();
  if (val) {
    return StmtBuilder::Create<::pasta::Expr>(ast, val);
  }
  assert(false && "OMPDeclareReductionDecl::InitializerOriginal can return nullptr!");
  __builtin_unreachable();
}

::pasta::Expr OMPDeclareReductionDecl::InitializerPrivate(void) const {
  auto &self = *(u.OMPDeclareReductionDecl);
  auto val = self.getInitPriv();
  if (val) {
    return StmtBuilder::Create<::pasta::Expr>(ast, val);
  }
  assert(false && "OMPDeclareReductionDecl::InitializerPrivate can return nullptr!");
  __builtin_unreachable();
}

::pasta::Expr OMPDeclareReductionDecl::Initializer(void) const {
  auto &self = *(u.OMPDeclareReductionDecl);
  auto val = self.getInitializer();
  if (val) {
    return StmtBuilder::Create<::pasta::Expr>(ast, val);
  }
  assert(false && "OMPDeclareReductionDecl::Initializer can return nullptr!");
  __builtin_unreachable();
}

// 0: OMPDeclareReductionDecl::InitializerKind
::pasta::OMPDeclareReductionDecl OMPDeclareReductionDecl::PrevDeclarationInScope(void) const {
  auto &self = *(u.OMPDeclareReductionDecl);
  auto val = self.getPrevDeclInScope();
  if (val) {
    return DeclBuilder::Create<::pasta::OMPDeclareReductionDecl>(ast, val);
  }
  assert(false && "OMPDeclareReductionDecl::PrevDeclarationInScope can return nullptr!");
  __builtin_unreachable();
}

OMPRequiresDecl::OMPRequiresDecl(
    std::shared_ptr<ASTImpl> ast_,
    const ::clang::Decl *decl_)
    : OMPDeclarativeDirectiveDecl(std::move(ast_), decl_) {}

PASTA_DEFINE_BASE_OPERATORS(Decl, OMPRequiresDecl)
PASTA_DEFINE_BASE_OPERATORS(OMPDeclarativeDirectiveDecl, OMPRequiresDecl)
// 0: OMPRequiresDecl::
// 0: OMPRequiresDecl::
// 0: OMPRequiresDecl::
// 0: OMPRequiresDecl::
// 0: OMPRequiresDecl::Clauses
OMPThreadPrivateDecl::OMPThreadPrivateDecl(
    std::shared_ptr<ASTImpl> ast_,
    const ::clang::Decl *decl_)
    : OMPDeclarativeDirectiveDecl(std::move(ast_), decl_) {}

PASTA_DEFINE_BASE_OPERATORS(Decl, OMPThreadPrivateDecl)
PASTA_DEFINE_BASE_OPERATORS(OMPDeclarativeDirectiveDecl, OMPThreadPrivateDecl)
// 0: OMPThreadPrivateDecl::
// 0: OMPThreadPrivateDecl::
// 0: OMPThreadPrivateDecl::
// 0: OMPThreadPrivateDecl::
std::vector<::pasta::Expr> OMPThreadPrivateDecl::Varlists(void) const {
  auto &self = *(u.OMPThreadPrivateDecl);
  auto val = self.varlists();
  std::vector<::pasta::Expr> ret;
  for (auto stmt_ptr : val) {
    ret.emplace_back(StmtBuilder::Create<::pasta::Expr>(ast, stmt_ptr));
  }
  return ret;
}

ObjCAtDefsFieldDecl::ObjCAtDefsFieldDecl(
    std::shared_ptr<ASTImpl> ast_,
    const ::clang::Decl *decl_)
    : FieldDecl(std::move(ast_), decl_) {}

PASTA_DEFINE_BASE_OPERATORS(Decl, ObjCAtDefsFieldDecl)
PASTA_DEFINE_BASE_OPERATORS(DeclaratorDecl, ObjCAtDefsFieldDecl)
PASTA_DEFINE_BASE_OPERATORS(FieldDecl, ObjCAtDefsFieldDecl)
PASTA_DEFINE_BASE_OPERATORS(NamedDecl, ObjCAtDefsFieldDecl)
PASTA_DEFINE_BASE_OPERATORS(ValueDecl, ObjCAtDefsFieldDecl)
ObjCCategoryDecl::ObjCCategoryDecl(
    std::shared_ptr<ASTImpl> ast_,
    const ::clang::Decl *decl_)
    : ObjCContainerDecl(std::move(ast_), decl_) {}

PASTA_DEFINE_BASE_OPERATORS(DeclContext, ObjCCategoryDecl)
PASTA_DEFINE_BASE_OPERATORS(Decl, ObjCCategoryDecl)
PASTA_DEFINE_BASE_OPERATORS(NamedDecl, ObjCCategoryDecl)
PASTA_DEFINE_BASE_OPERATORS(ObjCContainerDecl, ObjCCategoryDecl)
bool ObjCCategoryDecl::IsClassExtension(void) const {
  auto &self = *(u.ObjCCategoryDecl);
  auto val = self.IsClassExtension();
  return val;
}

::pasta::Token ObjCCategoryDecl::CategoryNameToken(void) const {
  auto &self = *(u.ObjCCategoryDecl);
  auto val = self.getCategoryNameLoc();
  return ast->TokenAt(val);
}

::pasta::ObjCInterfaceDecl ObjCCategoryDecl::ClassInterface(void) const {
  auto &self = *(u.ObjCCategoryDecl);
  auto val = self.getClassInterface();
  if (val) {
    return DeclBuilder::Create<::pasta::ObjCInterfaceDecl>(ast, val);
  }
  assert(false && "ObjCCategoryDecl::ClassInterface can return nullptr!");
  __builtin_unreachable();
}

::pasta::ObjCCategoryImplDecl ObjCCategoryDecl::Implementation(void) const {
  auto &self = *(u.ObjCCategoryDecl);
  auto val = self.getImplementation();
  if (val) {
    return DeclBuilder::Create<::pasta::ObjCCategoryImplDecl>(ast, val);
  }
  assert(false && "ObjCCategoryDecl::Implementation can return nullptr!");
  __builtin_unreachable();
}

::pasta::Token ObjCCategoryDecl::InstanceVariableLBraceToken(void) const {
  auto &self = *(u.ObjCCategoryDecl);
  auto val = self.getIvarLBraceLoc();
  return ast->TokenAt(val);
}

::pasta::Token ObjCCategoryDecl::InstanceVariableRBraceToken(void) const {
  auto &self = *(u.ObjCCategoryDecl);
  auto val = self.getIvarRBraceLoc();
  return ast->TokenAt(val);
}

::pasta::ObjCCategoryDecl ObjCCategoryDecl::NextClassCategory(void) const {
  auto &self = *(u.ObjCCategoryDecl);
  auto val = self.getNextClassCategory();
  if (val) {
    return DeclBuilder::Create<::pasta::ObjCCategoryDecl>(ast, val);
  }
  assert(false && "ObjCCategoryDecl::NextClassCategory can return nullptr!");
  __builtin_unreachable();
}

::pasta::ObjCCategoryDecl ObjCCategoryDecl::NextClassCategoryRaw(void) const {
  auto &self = *(u.ObjCCategoryDecl);
  auto val = self.getNextClassCategoryRaw();
  if (val) {
    return DeclBuilder::Create<::pasta::ObjCCategoryDecl>(ast, val);
  }
  assert(false && "ObjCCategoryDecl::NextClassCategoryRaw can return nullptr!");
  __builtin_unreachable();
}

// 0: ObjCCategoryDecl::ReferencedProtocols
// 0: ObjCCategoryDecl::TypeParamList
// 0: ObjCCategoryDecl::
// 0: ObjCCategoryDecl::
// 0: ObjCCategoryDecl::
// 0: ObjCCategoryDecl::
std::vector<::pasta::ObjCIvarDecl> ObjCCategoryDecl::InstanceVariables(void) const {
  auto &self = *(u.ObjCCategoryDecl);
  auto val = self.ivars();
  std::vector<::pasta::ObjCIvarDecl> ret;
  for (auto decl_ptr : val) {
    ret.emplace_back(DeclBuilder::Create<::pasta::ObjCIvarDecl>(ast, decl_ptr));
  }
  return ret;
}

// 0: ObjCCategoryDecl::
// 0: ObjCCategoryDecl::
// 0: ObjCCategoryDecl::
// 0: ObjCCategoryDecl::
std::vector<::pasta::Token> ObjCCategoryDecl::ProtocolTokens(void) const {
  auto &self = *(u.ObjCCategoryDecl);
  auto val = self.protocol_locs();
  std::vector<::pasta::Token> ret;
  for (auto loc : val) {
    if (auto tok = ast->TokenAt(loc); tok) {
      ret.emplace_back(std::move(tok));
    }
  }
  return ret;
}

// 0: ObjCCategoryDecl::
std::vector<::pasta::ObjCProtocolDecl> ObjCCategoryDecl::Protocols(void) const {
  auto &self = *(u.ObjCCategoryDecl);
  auto val = self.protocols();
  std::vector<::pasta::ObjCProtocolDecl> ret;
  for (auto decl_ptr : val) {
    ret.emplace_back(DeclBuilder::Create<::pasta::ObjCProtocolDecl>(ast, decl_ptr));
  }
  return ret;
}

ObjCCategoryImplDecl::ObjCCategoryImplDecl(
    std::shared_ptr<ASTImpl> ast_,
    const ::clang::Decl *decl_)
    : ObjCImplDecl(std::move(ast_), decl_) {}

PASTA_DEFINE_BASE_OPERATORS(DeclContext, ObjCCategoryImplDecl)
PASTA_DEFINE_BASE_OPERATORS(Decl, ObjCCategoryImplDecl)
PASTA_DEFINE_BASE_OPERATORS(NamedDecl, ObjCCategoryImplDecl)
PASTA_DEFINE_BASE_OPERATORS(ObjCContainerDecl, ObjCCategoryImplDecl)
PASTA_DEFINE_BASE_OPERATORS(ObjCImplDecl, ObjCCategoryImplDecl)
::pasta::ObjCCategoryDecl ObjCCategoryImplDecl::CategoryDeclaration(void) const {
  auto &self = *(u.ObjCCategoryImplDecl);
  auto val = self.getCategoryDecl();
  if (val) {
    return DeclBuilder::Create<::pasta::ObjCCategoryDecl>(ast, val);
  }
  assert(false && "ObjCCategoryImplDecl::CategoryDeclaration can return nullptr!");
  __builtin_unreachable();
}

::pasta::Token ObjCCategoryImplDecl::CategoryNameToken(void) const {
  auto &self = *(u.ObjCCategoryImplDecl);
  auto val = self.getCategoryNameLoc();
  return ast->TokenAt(val);
}

ObjCIvarDecl::ObjCIvarDecl(
    std::shared_ptr<ASTImpl> ast_,
    const ::clang::Decl *decl_)
    : FieldDecl(std::move(ast_), decl_) {}

PASTA_DEFINE_BASE_OPERATORS(Decl, ObjCIvarDecl)
PASTA_DEFINE_BASE_OPERATORS(DeclaratorDecl, ObjCIvarDecl)
PASTA_DEFINE_BASE_OPERATORS(FieldDecl, ObjCIvarDecl)
PASTA_DEFINE_BASE_OPERATORS(NamedDecl, ObjCIvarDecl)
PASTA_DEFINE_BASE_OPERATORS(ValueDecl, ObjCIvarDecl)
// 0: ObjCIvarDecl::AccessControl
// 0: ObjCIvarDecl::CanonicalAccessControl
::pasta::ObjCInterfaceDecl ObjCIvarDecl::ContainingInterface(void) const {
  auto &self = *(u.ObjCIvarDecl);
  auto val = self.getContainingInterface();
  if (val) {
    return DeclBuilder::Create<::pasta::ObjCInterfaceDecl>(ast, val);
  }
  assert(false && "ObjCIvarDecl::ContainingInterface can return nullptr!");
  __builtin_unreachable();
}

::pasta::ObjCIvarDecl ObjCIvarDecl::NextInstanceVariable(void) const {
  auto &self = *(u.ObjCIvarDecl);
  auto val = self.getNextIvar();
  if (val) {
    return DeclBuilder::Create<::pasta::ObjCIvarDecl>(ast, val);
  }
  assert(false && "ObjCIvarDecl::NextInstanceVariable can return nullptr!");
  __builtin_unreachable();
}

bool ObjCIvarDecl::Synthesize(void) const {
  auto &self = *(u.ObjCIvarDecl);
  auto val = self.getSynthesize();
  return val;
}

// 1: ObjCIvarDecl::UsageType
ObjCTypeParamDecl::ObjCTypeParamDecl(
    std::shared_ptr<ASTImpl> ast_,
    const ::clang::Decl *decl_)
    : TypedefNameDecl(std::move(ast_), decl_) {}

PASTA_DEFINE_BASE_OPERATORS(Decl, ObjCTypeParamDecl)
PASTA_DEFINE_BASE_OPERATORS(NamedDecl, ObjCTypeParamDecl)
PASTA_DEFINE_BASE_OPERATORS(TypeDecl, ObjCTypeParamDecl)
PASTA_DEFINE_BASE_OPERATORS(TypedefNameDecl, ObjCTypeParamDecl)
::pasta::Token ObjCTypeParamDecl::ColonToken(void) const {
  auto &self = *(u.ObjCTypeParamDecl);
  auto val = self.getColonLoc();
  return ast->TokenAt(val);
}

uint32_t ObjCTypeParamDecl::Index(void) const {
  auto &self = *(u.ObjCTypeParamDecl);
  auto val = self.getIndex();
  return val;
}

::pasta::TokenRange ObjCTypeParamDecl::TokenRange(void) const {
  return ast->DeclTokenRange(u.ObjCTypeParamDecl);
}

enum ObjCTypeParamVariance ObjCTypeParamDecl::Variance(void) const {
  auto &self = *(u.ObjCTypeParamDecl);
  auto val = self.getVariance();
  return static_cast<::pasta::ObjCTypeParamVariance>(static_cast<unsigned char>(val));
}

::pasta::Token ObjCTypeParamDecl::VarianceToken(void) const {
  auto &self = *(u.ObjCTypeParamDecl);
  auto val = self.getVarianceLoc();
  return ast->TokenAt(val);
}

bool ObjCTypeParamDecl::HasExplicitBound(void) const {
  auto &self = *(u.ObjCTypeParamDecl);
  auto val = self.hasExplicitBound();
  return val;
}

RedeclarableTemplateDecl::RedeclarableTemplateDecl(
    std::shared_ptr<ASTImpl> ast_,
    const ::clang::Decl *decl_)
    : TemplateDecl(std::move(ast_), decl_) {}

PASTA_DEFINE_BASE_OPERATORS(Decl, RedeclarableTemplateDecl)
PASTA_DEFINE_BASE_OPERATORS(NamedDecl, RedeclarableTemplateDecl)
PASTA_DEFINE_BASE_OPERATORS(TemplateDecl, RedeclarableTemplateDecl)
PASTA_DEFINE_DERIVED_OPERATORS(RedeclarableTemplateDecl, ClassTemplateDecl)
PASTA_DEFINE_DERIVED_OPERATORS(RedeclarableTemplateDecl, FunctionTemplateDecl)
PASTA_DEFINE_DERIVED_OPERATORS(RedeclarableTemplateDecl, TypeAliasTemplateDecl)
PASTA_DEFINE_DERIVED_OPERATORS(RedeclarableTemplateDecl, VarTemplateDecl)
::pasta::RedeclarableTemplateDecl RedeclarableTemplateDecl::CanonicalDeclaration(void) const {
  auto &self = *(u.RedeclarableTemplateDecl);
  auto val = self.getCanonicalDecl();
  if (val) {
    return DeclBuilder::Create<::pasta::RedeclarableTemplateDecl>(ast, val);
  }
  assert(false && "RedeclarableTemplateDecl::CanonicalDeclaration can return nullptr!");
  __builtin_unreachable();
}

::pasta::RedeclarableTemplateDecl RedeclarableTemplateDecl::InstantiatedFromMemberTemplate(void) const {
  auto &self = *(u.RedeclarableTemplateDecl);
  auto val = self.getInstantiatedFromMemberTemplate();
  if (val) {
    return DeclBuilder::Create<::pasta::RedeclarableTemplateDecl>(ast, val);
  }
  assert(false && "RedeclarableTemplateDecl::InstantiatedFromMemberTemplate can return nullptr!");
  __builtin_unreachable();
}

bool RedeclarableTemplateDecl::IsMemberSpecialization(void) const {
  auto &self = *(u.RedeclarableTemplateDecl);
  auto val = self.isMemberSpecialization();
  return val;
}

TagDecl::TagDecl(
    std::shared_ptr<ASTImpl> ast_,
    const ::clang::Decl *decl_)
    : TypeDecl(ast_, decl_) {}

PASTA_DEFINE_BASE_OPERATORS(DeclContext, TagDecl)
PASTA_DEFINE_BASE_OPERATORS(Decl, TagDecl)
PASTA_DEFINE_BASE_OPERATORS(NamedDecl, TagDecl)
PASTA_DEFINE_BASE_OPERATORS(TypeDecl, TagDecl)
PASTA_DEFINE_DERIVED_OPERATORS(TagDecl, CXXRecordDecl)
PASTA_DEFINE_DERIVED_OPERATORS(TagDecl, ClassTemplatePartialSpecializationDecl)
PASTA_DEFINE_DERIVED_OPERATORS(TagDecl, ClassTemplateSpecializationDecl)
PASTA_DEFINE_DERIVED_OPERATORS(TagDecl, EnumDecl)
PASTA_DEFINE_DERIVED_OPERATORS(TagDecl, RecordDecl)
::pasta::TokenRange TagDecl::BraceRange(void) const {
  auto &self = *(u.TagDecl);
  auto val = self.getBraceRange();
  return ast->TokenRangeFrom(val);
}

::pasta::TagDecl TagDecl::CanonicalDeclaration(void) const {
  auto &self = *(u.TagDecl);
  auto val = self.getCanonicalDecl();
  if (val) {
    return DeclBuilder::Create<::pasta::TagDecl>(ast, val);
  }
  assert(false && "TagDecl::CanonicalDeclaration can return nullptr!");
  __builtin_unreachable();
}

::pasta::TagDecl TagDecl::Definition(void) const {
  auto &self = *(u.TagDecl);
  auto val = self.getDefinition();
  if (val) {
    return DeclBuilder::Create<::pasta::TagDecl>(ast, val);
  }
  assert(false && "TagDecl::Definition can return nullptr!");
  __builtin_unreachable();
}

::pasta::Token TagDecl::InnerTokenStart(void) const {
  auto &self = *(u.TagDecl);
  auto val = self.getInnerLocStart();
  return ast->TokenAt(val);
}

std::string_view TagDecl::KindName(void) const {
  auto &self = *(u.TagDecl);
  auto val = self.getKindName();
  if (auto size = val.size()) {
    return std::string_view(val.data(), size);
  } else {
    return std::string_view();
  }
}

uint32_t TagDecl::NumTemplateParameterLists(void) const {
  auto &self = *(u.TagDecl);
  auto val = self.getNumTemplateParameterLists();
  return val;
}

::pasta::Token TagDecl::OuterTokenStart(void) const {
  auto &self = *(u.TagDecl);
  auto val = self.getOuterLocStart();
  return ast->TokenAt(val);
}

// 0: TagDecl::Qualifier
// 0: TagDecl::QualifierToken
::pasta::TokenRange TagDecl::TokenRange(void) const {
  return ast->DeclTokenRange(u.TagDecl);
}

enum TagTypeKind TagDecl::TagKind(void) const {
  auto &self = *(u.TagDecl);
  auto val = self.getTagKind();
  return static_cast<::pasta::TagTypeKind>(static_cast<unsigned int>(val));
}

// 1: TagDecl::TemplateParameterList
::pasta::TypedefNameDecl TagDecl::TypedefNameForAnonymousDeclaration(void) const {
  auto &self = *(u.TagDecl);
  auto val = self.getTypedefNameForAnonDecl();
  if (val) {
    return DeclBuilder::Create<::pasta::TypedefNameDecl>(ast, val);
  }
  assert(false && "TagDecl::TypedefNameForAnonymousDeclaration can return nullptr!");
  __builtin_unreachable();
}

bool TagDecl::HasNameForLinkage(void) const {
  auto &self = *(u.TagDecl);
  auto val = self.hasNameForLinkage();
  return val;
}

bool TagDecl::IsBeingDefined(void) const {
  auto &self = *(u.TagDecl);
  auto val = self.isBeingDefined();
  return val;
}

bool TagDecl::IsClass(void) const {
  auto &self = *(u.TagDecl);
  auto val = self.isClass();
  return val;
}

bool TagDecl::IsCompleteDefinition(void) const {
  auto &self = *(u.TagDecl);
  auto val = self.isCompleteDefinition();
  return val;
}

bool TagDecl::IsCompleteDefinitionRequired(void) const {
  auto &self = *(u.TagDecl);
  auto val = self.isCompleteDefinitionRequired();
  return val;
}

bool TagDecl::IsDependentType(void) const {
  auto &self = *(u.TagDecl);
  auto val = self.isDependentType();
  return val;
}

bool TagDecl::IsEmbeddedInDeclarator(void) const {
  auto &self = *(u.TagDecl);
  auto val = self.isEmbeddedInDeclarator();
  return val;
}

bool TagDecl::IsEnum(void) const {
  auto &self = *(u.TagDecl);
  auto val = self.isEnum();
  return val;
}

bool TagDecl::IsFreeStanding(void) const {
  auto &self = *(u.TagDecl);
  auto val = self.isFreeStanding();
  return val;
}

bool TagDecl::IsInterface(void) const {
  auto &self = *(u.TagDecl);
  auto val = self.isInterface();
  return val;
}

bool TagDecl::IsStruct(void) const {
  auto &self = *(u.TagDecl);
  auto val = self.isStruct();
  return val;
}

bool TagDecl::IsThisDeclarationADefinition(void) const {
  auto &self = *(u.TagDecl);
  auto val = self.isThisDeclarationADefinition();
  return val;
}

bool TagDecl::IsUnion(void) const {
  auto &self = *(u.TagDecl);
  auto val = self.isUnion();
  return val;
}

bool TagDecl::MayHaveOutOfDateDefinition(void) const {
  auto &self = *(u.TagDecl);
  auto val = self.mayHaveOutOfDateDef();
  return val;
}

TemplateParamObjectDecl::TemplateParamObjectDecl(
    std::shared_ptr<ASTImpl> ast_,
    const ::clang::Decl *decl_)
    : ValueDecl(std::move(ast_), decl_) {}

PASTA_DEFINE_BASE_OPERATORS(Decl, TemplateParamObjectDecl)
PASTA_DEFINE_BASE_OPERATORS(NamedDecl, TemplateParamObjectDecl)
PASTA_DEFINE_BASE_OPERATORS(ValueDecl, TemplateParamObjectDecl)
::pasta::TemplateParamObjectDecl TemplateParamObjectDecl::CanonicalDeclaration(void) const {
  auto &self = *(u.TemplateParamObjectDecl);
  auto val = self.getCanonicalDecl();
  if (val) {
    return DeclBuilder::Create<::pasta::TemplateParamObjectDecl>(ast, val);
  }
  assert(false && "TemplateParamObjectDecl::CanonicalDeclaration can return nullptr!");
  __builtin_unreachable();
}

// 0: TemplateParamObjectDecl::Value
TemplateTypeParmDecl::TemplateTypeParmDecl(
    std::shared_ptr<ASTImpl> ast_,
    const ::clang::Decl *decl_)
    : TypeDecl(std::move(ast_), decl_) {}

PASTA_DEFINE_BASE_OPERATORS(Decl, TemplateTypeParmDecl)
PASTA_DEFINE_BASE_OPERATORS(NamedDecl, TemplateTypeParmDecl)
PASTA_DEFINE_BASE_OPERATORS(TypeDecl, TemplateTypeParmDecl)
bool TemplateTypeParmDecl::DefaultArgumentWasInherited(void) const {
  auto &self = *(u.TemplateTypeParmDecl);
  auto val = self.defaultArgumentWasInherited();
  return val;
}

// 0: TemplateTypeParmDecl::DefaultArgumentStorage
::pasta::Type TemplateTypeParmDecl::DefaultArgument(void) const {
  auto &self = *(u.TemplateTypeParmDecl);
  auto val = self.getDefaultArgument();
  return TypeBuilder::Build(ast, val);
}

// 0: TemplateTypeParmDecl::DefaultArgumentInfo
::pasta::Token TemplateTypeParmDecl::DefaultArgumentToken(void) const {
  auto &self = *(u.TemplateTypeParmDecl);
  auto val = self.getDefaultArgumentLoc();
  return ast->TokenAt(val);
}

uint32_t TemplateTypeParmDecl::Depth(void) const {
  auto &self = *(u.TemplateTypeParmDecl);
  auto val = self.getDepth();
  return val;
}

uint32_t TemplateTypeParmDecl::Index(void) const {
  auto &self = *(u.TemplateTypeParmDecl);
  auto val = self.getIndex();
  return val;
}

uint32_t TemplateTypeParmDecl::NumExpansionParameters(void) const {
  auto &self = *(u.TemplateTypeParmDecl);
  auto val = self.getNumExpansionParameters();
  return val;
}

::pasta::TokenRange TemplateTypeParmDecl::TokenRange(void) const {
  return ast->DeclTokenRange(u.TemplateTypeParmDecl);
}

// 0: TemplateTypeParmDecl::TypeConstraint
bool TemplateTypeParmDecl::HasDefaultArgument(void) const {
  auto &self = *(u.TemplateTypeParmDecl);
  auto val = self.hasDefaultArgument();
  return val;
}

bool TemplateTypeParmDecl::HasTypeConstraint(void) const {
  auto &self = *(u.TemplateTypeParmDecl);
  auto val = self.hasTypeConstraint();
  return val;
}

bool TemplateTypeParmDecl::IsExpandedParameterPack(void) const {
  auto &self = *(u.TemplateTypeParmDecl);
  auto val = self.isExpandedParameterPack();
  return val;
}

bool TemplateTypeParmDecl::IsPackExpansion(void) const {
  auto &self = *(u.TemplateTypeParmDecl);
  auto val = self.isPackExpansion();
  return val;
}

bool TemplateTypeParmDecl::IsParameterPack(void) const {
  auto &self = *(u.TemplateTypeParmDecl);
  auto val = self.isParameterPack();
  return val;
}

bool TemplateTypeParmDecl::WasDeclaredWithTypename(void) const {
  auto &self = *(u.TemplateTypeParmDecl);
  auto val = self.wasDeclaredWithTypename();
  return val;
}

TypeAliasDecl::TypeAliasDecl(
    std::shared_ptr<ASTImpl> ast_,
    const ::clang::Decl *decl_)
    : TypedefNameDecl(std::move(ast_), decl_) {}

PASTA_DEFINE_BASE_OPERATORS(Decl, TypeAliasDecl)
PASTA_DEFINE_BASE_OPERATORS(NamedDecl, TypeAliasDecl)
PASTA_DEFINE_BASE_OPERATORS(TypeDecl, TypeAliasDecl)
PASTA_DEFINE_BASE_OPERATORS(TypedefNameDecl, TypeAliasDecl)
::pasta::TypeAliasTemplateDecl TypeAliasDecl::DescribedAliasTemplate(void) const {
  auto &self = *(u.TypeAliasDecl);
  auto val = self.getDescribedAliasTemplate();
  if (val) {
    return DeclBuilder::Create<::pasta::TypeAliasTemplateDecl>(ast, val);
  }
  assert(false && "TypeAliasDecl::DescribedAliasTemplate can return nullptr!");
  __builtin_unreachable();
}

::pasta::TokenRange TypeAliasDecl::TokenRange(void) const {
  return ast->DeclTokenRange(u.TypeAliasDecl);
}

TypeAliasTemplateDecl::TypeAliasTemplateDecl(
    std::shared_ptr<ASTImpl> ast_,
    const ::clang::Decl *decl_)
    : RedeclarableTemplateDecl(std::move(ast_), decl_) {}

PASTA_DEFINE_BASE_OPERATORS(Decl, TypeAliasTemplateDecl)
PASTA_DEFINE_BASE_OPERATORS(NamedDecl, TypeAliasTemplateDecl)
PASTA_DEFINE_BASE_OPERATORS(RedeclarableTemplateDecl, TypeAliasTemplateDecl)
PASTA_DEFINE_BASE_OPERATORS(TemplateDecl, TypeAliasTemplateDecl)
::pasta::TypeAliasTemplateDecl TypeAliasTemplateDecl::CanonicalDeclaration(void) const {
  auto &self = *(u.TypeAliasTemplateDecl);
  auto val = self.getCanonicalDecl();
  if (val) {
    return DeclBuilder::Create<::pasta::TypeAliasTemplateDecl>(ast, val);
  }
  assert(false && "TypeAliasTemplateDecl::CanonicalDeclaration can return nullptr!");
  __builtin_unreachable();
}

::pasta::TypeAliasTemplateDecl TypeAliasTemplateDecl::InstantiatedFromMemberTemplate(void) const {
  auto &self = *(u.TypeAliasTemplateDecl);
  auto val = self.getInstantiatedFromMemberTemplate();
  if (val) {
    return DeclBuilder::Create<::pasta::TypeAliasTemplateDecl>(ast, val);
  }
  assert(false && "TypeAliasTemplateDecl::InstantiatedFromMemberTemplate can return nullptr!");
  __builtin_unreachable();
}

::pasta::TypeAliasTemplateDecl TypeAliasTemplateDecl::PreviousDeclaration(void) const {
  auto &self = *(u.TypeAliasTemplateDecl);
  auto val = self.getPreviousDecl();
  if (val) {
    return DeclBuilder::Create<::pasta::TypeAliasTemplateDecl>(ast, val);
  }
  assert(false && "TypeAliasTemplateDecl::PreviousDeclaration can return nullptr!");
  __builtin_unreachable();
}

::pasta::TypeAliasDecl TypeAliasTemplateDecl::TemplatedDeclaration(void) const {
  auto &self = *(u.TypeAliasTemplateDecl);
  auto val = self.getTemplatedDecl();
  if (val) {
    return DeclBuilder::Create<::pasta::TypeAliasDecl>(ast, val);
  }
  assert(false && "TypeAliasTemplateDecl::TemplatedDeclaration can return nullptr!");
  __builtin_unreachable();
}

TypedefDecl::TypedefDecl(
    std::shared_ptr<ASTImpl> ast_,
    const ::clang::Decl *decl_)
    : TypedefNameDecl(std::move(ast_), decl_) {}

PASTA_DEFINE_BASE_OPERATORS(Decl, TypedefDecl)
PASTA_DEFINE_BASE_OPERATORS(NamedDecl, TypedefDecl)
PASTA_DEFINE_BASE_OPERATORS(TypeDecl, TypedefDecl)
PASTA_DEFINE_BASE_OPERATORS(TypedefNameDecl, TypedefDecl)
::pasta::TokenRange TypedefDecl::TokenRange(void) const {
  return ast->DeclTokenRange(u.TypedefDecl);
}

UnresolvedUsingValueDecl::UnresolvedUsingValueDecl(
    std::shared_ptr<ASTImpl> ast_,
    const ::clang::Decl *decl_)
    : ValueDecl(std::move(ast_), decl_) {}

PASTA_DEFINE_BASE_OPERATORS(Decl, UnresolvedUsingValueDecl)
PASTA_DEFINE_BASE_OPERATORS(NamedDecl, UnresolvedUsingValueDecl)
PASTA_DEFINE_BASE_OPERATORS(ValueDecl, UnresolvedUsingValueDecl)
::pasta::UnresolvedUsingValueDecl UnresolvedUsingValueDecl::CanonicalDeclaration(void) const {
  auto &self = *(u.UnresolvedUsingValueDecl);
  auto val = self.getCanonicalDecl();
  if (val) {
    return DeclBuilder::Create<::pasta::UnresolvedUsingValueDecl>(ast, val);
  }
  assert(false && "UnresolvedUsingValueDecl::CanonicalDeclaration can return nullptr!");
  __builtin_unreachable();
}

::pasta::Token UnresolvedUsingValueDecl::EllipsisToken(void) const {
  auto &self = *(u.UnresolvedUsingValueDecl);
  auto val = self.getEllipsisLoc();
  return ast->TokenAt(val);
}

// 0: UnresolvedUsingValueDecl::NameInfo
// 0: UnresolvedUsingValueDecl::Qualifier
// 0: UnresolvedUsingValueDecl::QualifierToken
::pasta::TokenRange UnresolvedUsingValueDecl::TokenRange(void) const {
  return ast->DeclTokenRange(u.UnresolvedUsingValueDecl);
}

::pasta::Token UnresolvedUsingValueDecl::UsingToken(void) const {
  auto &self = *(u.UnresolvedUsingValueDecl);
  auto val = self.getUsingLoc();
  return ast->TokenAt(val);
}

bool UnresolvedUsingValueDecl::IsAccessDeclaration(void) const {
  auto &self = *(u.UnresolvedUsingValueDecl);
  auto val = self.isAccessDeclaration();
  return val;
}

bool UnresolvedUsingValueDecl::IsPackExpansion(void) const {
  auto &self = *(u.UnresolvedUsingValueDecl);
  auto val = self.isPackExpansion();
  return val;
}

UsingDecl::UsingDecl(
    std::shared_ptr<ASTImpl> ast_,
    const ::clang::Decl *decl_)
    : BaseUsingDecl(std::move(ast_), decl_) {}

PASTA_DEFINE_BASE_OPERATORS(BaseUsingDecl, UsingDecl)
PASTA_DEFINE_BASE_OPERATORS(Decl, UsingDecl)
PASTA_DEFINE_BASE_OPERATORS(NamedDecl, UsingDecl)
::pasta::UsingDecl UsingDecl::CanonicalDeclaration(void) const {
  auto &self = *(u.UsingDecl);
  auto val = self.getCanonicalDecl();
  if (val) {
    return DeclBuilder::Create<::pasta::UsingDecl>(ast, val);
  }
  assert(false && "UsingDecl::CanonicalDeclaration can return nullptr!");
  __builtin_unreachable();
}

// 0: UsingDecl::NameInfo
// 0: UsingDecl::Qualifier
// 0: UsingDecl::QualifierToken
::pasta::TokenRange UsingDecl::TokenRange(void) const {
  auto &self = *(u.UsingDecl);
  auto val = self.getSourceRange();
  return ast->TokenRangeFrom(val);
}

::pasta::Token UsingDecl::UsingToken(void) const {
  auto &self = *(u.UsingDecl);
  auto val = self.getUsingLoc();
  return ast->TokenAt(val);
}

bool UsingDecl::HasTypename(void) const {
  auto &self = *(u.UsingDecl);
  auto val = self.hasTypename();
  return val;
}

bool UsingDecl::IsAccessDeclaration(void) const {
  auto &self = *(u.UsingDecl);
  auto val = self.isAccessDeclaration();
  return val;
}

UsingEnumDecl::UsingEnumDecl(
    std::shared_ptr<ASTImpl> ast_,
    const ::clang::Decl *decl_)
    : BaseUsingDecl(std::move(ast_), decl_) {}

PASTA_DEFINE_BASE_OPERATORS(BaseUsingDecl, UsingEnumDecl)
PASTA_DEFINE_BASE_OPERATORS(Decl, UsingEnumDecl)
PASTA_DEFINE_BASE_OPERATORS(NamedDecl, UsingEnumDecl)
::pasta::UsingEnumDecl UsingEnumDecl::CanonicalDeclaration(void) const {
  auto &self = *(u.UsingEnumDecl);
  auto val = self.getCanonicalDecl();
  if (val) {
    return DeclBuilder::Create<::pasta::UsingEnumDecl>(ast, val);
  }
  assert(false && "UsingEnumDecl::CanonicalDeclaration can return nullptr!");
  __builtin_unreachable();
}

::pasta::EnumDecl UsingEnumDecl::EnumDeclaration(void) const {
  auto &self = *(u.UsingEnumDecl);
  auto val = self.getEnumDecl();
  if (val) {
    return DeclBuilder::Create<::pasta::EnumDecl>(ast, val);
  }
  assert(false && "UsingEnumDecl::EnumDeclaration can return nullptr!");
  __builtin_unreachable();
}

::pasta::Token UsingEnumDecl::EnumToken(void) const {
  auto &self = *(u.UsingEnumDecl);
  auto val = self.getEnumLoc();
  return ast->TokenAt(val);
}

::pasta::TokenRange UsingEnumDecl::TokenRange(void) const {
  auto &self = *(u.UsingEnumDecl);
  auto val = self.getSourceRange();
  return ast->TokenRangeFrom(val);
}

::pasta::Token UsingEnumDecl::UsingToken(void) const {
  auto &self = *(u.UsingEnumDecl);
  auto val = self.getUsingLoc();
  return ast->TokenAt(val);
}

VarDecl::VarDecl(
    std::shared_ptr<ASTImpl> ast_,
    const ::clang::Decl *decl_)
    : DeclaratorDecl(std::move(ast_), decl_) {}

PASTA_DEFINE_BASE_OPERATORS(Decl, VarDecl)
PASTA_DEFINE_BASE_OPERATORS(DeclaratorDecl, VarDecl)
PASTA_DEFINE_BASE_OPERATORS(NamedDecl, VarDecl)
PASTA_DEFINE_BASE_OPERATORS(ValueDecl, VarDecl)
PASTA_DEFINE_DERIVED_OPERATORS(VarDecl, DecompositionDecl)
PASTA_DEFINE_DERIVED_OPERATORS(VarDecl, ImplicitParamDecl)
PASTA_DEFINE_DERIVED_OPERATORS(VarDecl, OMPCapturedExprDecl)
PASTA_DEFINE_DERIVED_OPERATORS(VarDecl, ParmVarDecl)
PASTA_DEFINE_DERIVED_OPERATORS(VarDecl, VarTemplatePartialSpecializationDecl)
PASTA_DEFINE_DERIVED_OPERATORS(VarDecl, VarTemplateSpecializationDecl)
// 1: VarDecl::CheckForConstantInitialization
// 0: VarDecl::EnsureEvaluatedStatement
// 1: VarDecl::EvaluateDestruction
// 0: VarDecl::EvaluateValue
::pasta::VarDecl VarDecl::ActingDefinition(void) const {
  auto &self = *(u.VarDecl);
  auto val = self.getActingDefinition();
  if (val) {
    return DeclBuilder::Create<::pasta::VarDecl>(ast, val);
  }
  assert(false && "VarDecl::ActingDefinition can return nullptr!");
  __builtin_unreachable();
}

::pasta::VarDecl VarDecl::CanonicalDeclaration(void) const {
  auto &self = *(u.VarDecl);
  auto val = self.getCanonicalDecl();
  if (val) {
    return DeclBuilder::Create<::pasta::VarDecl>(ast, val);
  }
  assert(false && "VarDecl::CanonicalDeclaration can return nullptr!");
  __builtin_unreachable();
}

::pasta::VarTemplateDecl VarDecl::DescribedVariableTemplate(void) const {
  auto &self = *(u.VarDecl);
  auto val = self.getDescribedVarTemplate();
  if (val) {
    return DeclBuilder::Create<::pasta::VarTemplateDecl>(ast, val);
  }
  assert(false && "VarDecl::DescribedVariableTemplate can return nullptr!");
  __builtin_unreachable();
}

// 0: VarDecl::EvaluatedStatement
// 0: VarDecl::EvaluatedValue
::pasta::Expr VarDecl::Initializer(void) const {
  auto &self = *(u.VarDecl);
  auto val = self.getInit();
  if (val) {
    return StmtBuilder::Create<::pasta::Expr>(ast, val);
  }
  assert(false && "VarDecl::Initializer can return nullptr!");
  __builtin_unreachable();
}

// 0: VarDecl::InitializerStyle
::pasta::VarDecl VarDecl::InitializingDeclaration(void) const {
  auto &self = *(u.VarDecl);
  auto val = self.getInitializingDeclaration();
  if (val) {
    return DeclBuilder::Create<::pasta::VarDecl>(ast, val);
  }
  assert(false && "VarDecl::InitializingDeclaration can return nullptr!");
  __builtin_unreachable();
}

::pasta::VarDecl VarDecl::InstantiatedFromStaticDataMember(void) const {
  auto &self = *(u.VarDecl);
  auto val = self.getInstantiatedFromStaticDataMember();
  if (val) {
    return DeclBuilder::Create<::pasta::VarDecl>(ast, val);
  }
  assert(false && "VarDecl::InstantiatedFromStaticDataMember can return nullptr!");
  __builtin_unreachable();
}

enum LanguageLinkage VarDecl::LanguageLinkage(void) const {
  auto &self = *(u.VarDecl);
  auto val = self.getLanguageLinkage();
  return static_cast<::pasta::LanguageLinkage>(static_cast<unsigned int>(val));
}

// 0: VarDecl::MemberSpecializationInfo
::pasta::Token VarDecl::PointOfInstantiation(void) const {
  auto &self = *(u.VarDecl);
  auto val = self.getPointOfInstantiation();
  return ast->TokenAt(val);
}

::pasta::TokenRange VarDecl::TokenRange(void) const {
  return ast->DeclTokenRange(u.VarDecl);
}

enum StorageClass VarDecl::StorageClass(void) const {
  auto &self = *(u.VarDecl);
  auto val = self.getStorageClass();
  return static_cast<::pasta::StorageClass>(static_cast<unsigned int>(val));
}

enum StorageDuration VarDecl::StorageDuration(void) const {
  auto &self = *(u.VarDecl);
  auto val = self.getStorageDuration();
  return static_cast<::pasta::StorageDuration>(static_cast<unsigned int>(val));
}

// 0: VarDecl::TLSKind
enum ThreadStorageClassSpecifier VarDecl::TSCSpec(void) const {
  auto &self = *(u.VarDecl);
  auto val = self.getTSCSpec();
  return static_cast<::pasta::ThreadStorageClassSpecifier>(static_cast<unsigned int>(val));
}

::pasta::VarDecl VarDecl::TemplateInstantiationPattern(void) const {
  auto &self = *(u.VarDecl);
  auto val = self.getTemplateInstantiationPattern();
  if (val) {
    return DeclBuilder::Create<::pasta::VarDecl>(ast, val);
  }
  assert(false && "VarDecl::TemplateInstantiationPattern can return nullptr!");
  __builtin_unreachable();
}

enum TemplateSpecializationKind VarDecl::TemplateSpecializationKind(void) const {
  auto &self = *(u.VarDecl);
  auto val = self.getTemplateSpecializationKind();
  return static_cast<::pasta::TemplateSpecializationKind>(static_cast<unsigned int>(val));
}

enum TemplateSpecializationKind VarDecl::TemplateSpecializationKindForInstantiation(void) const {
  auto &self = *(u.VarDecl);
  auto val = self.getTemplateSpecializationKindForInstantiation();
  return static_cast<::pasta::TemplateSpecializationKind>(static_cast<unsigned int>(val));
}

bool VarDecl::HasConstantInitialization(void) const {
  auto &self = *(u.VarDecl);
  auto val = self.hasConstantInitialization();
  return val;
}

bool VarDecl::HasDependentAlignment(void) const {
  auto &self = *(u.VarDecl);
  auto val = self.hasDependentAlignment();
  return val;
}

bool VarDecl::HasExternalStorage(void) const {
  auto &self = *(u.VarDecl);
  auto val = self.hasExternalStorage();
  return val;
}

bool VarDecl::HasGlobalStorage(void) const {
  auto &self = *(u.VarDecl);
  auto val = self.hasGlobalStorage();
  return val;
}

bool VarDecl::HasICEInitializer(void) const {
  auto &self = *(u.VarDecl);
  auto val = self.hasICEInitializer(ast->ci->getASTContext());
  return val;
}

bool VarDecl::HasInitializer(void) const {
  auto &self = *(u.VarDecl);
  auto val = self.hasInit();
  return val;
}

bool VarDecl::HasLocalStorage(void) const {
  auto &self = *(u.VarDecl);
  auto val = self.hasLocalStorage();
  return val;
}

bool VarDecl::IsARCPseudoStrong(void) const {
  auto &self = *(u.VarDecl);
  auto val = self.isARCPseudoStrong();
  return val;
}

bool VarDecl::IsCXXForRangeDeclaration(void) const {
  auto &self = *(u.VarDecl);
  auto val = self.isCXXForRangeDecl();
  return val;
}

bool VarDecl::IsConstexpr(void) const {
  auto &self = *(u.VarDecl);
  auto val = self.isConstexpr();
  return val;
}

bool VarDecl::IsDirectInitializer(void) const {
  auto &self = *(u.VarDecl);
  auto val = self.isDirectInit();
  return val;
}

bool VarDecl::IsEscapingByref(void) const {
  auto &self = *(u.VarDecl);
  auto val = self.isEscapingByref();
  return val;
}

bool VarDecl::IsExceptionVariable(void) const {
  auto &self = *(u.VarDecl);
  auto val = self.isExceptionVariable();
  return val;
}

bool VarDecl::IsExternC(void) const {
  auto &self = *(u.VarDecl);
  auto val = self.isExternC();
  return val;
}

bool VarDecl::IsFileVariableDeclaration(void) const {
  auto &self = *(u.VarDecl);
  auto val = self.isFileVarDecl();
  return val;
}

bool VarDecl::IsFunctionOrMethodVariableDeclaration(void) const {
  auto &self = *(u.VarDecl);
  auto val = self.isFunctionOrMethodVarDecl();
  return val;
}

bool VarDecl::IsInExternCContext(void) const {
  auto &self = *(u.VarDecl);
  auto val = self.isInExternCContext();
  return val;
}

bool VarDecl::IsInExternCXXContext(void) const {
  auto &self = *(u.VarDecl);
  auto val = self.isInExternCXXContext();
  return val;
}

bool VarDecl::IsInitializerCapture(void) const {
  auto &self = *(u.VarDecl);
  auto val = self.isInitCapture();
  return val;
}

bool VarDecl::IsInline(void) const {
  auto &self = *(u.VarDecl);
  auto val = self.isInline();
  return val;
}

bool VarDecl::IsInlineSpecified(void) const {
  auto &self = *(u.VarDecl);
  auto val = self.isInlineSpecified();
  return val;
}

bool VarDecl::IsKnownToBeDefined(void) const {
  auto &self = *(u.VarDecl);
  auto val = self.isKnownToBeDefined();
  return val;
}

bool VarDecl::IsLocalVariableDeclaration(void) const {
  auto &self = *(u.VarDecl);
  auto val = self.isLocalVarDecl();
  return val;
}

bool VarDecl::IsLocalVariableDeclarationOrParm(void) const {
  auto &self = *(u.VarDecl);
  auto val = self.isLocalVarDeclOrParm();
  return val;
}

bool VarDecl::IsNRVOVariable(void) const {
  auto &self = *(u.VarDecl);
  auto val = self.isNRVOVariable();
  return val;
}

bool VarDecl::IsNoDestroy(void) const {
  auto &self = *(u.VarDecl);
  auto val = self.isNoDestroy(ast->ci->getASTContext());
  return val;
}

bool VarDecl::IsNonEscapingByref(void) const {
  auto &self = *(u.VarDecl);
  auto val = self.isNonEscapingByref();
  return val;
}

bool VarDecl::IsObjCForDeclaration(void) const {
  auto &self = *(u.VarDecl);
  auto val = self.isObjCForDecl();
  return val;
}

bool VarDecl::IsOutOfLine(void) const {
  auto &self = *(u.VarDecl);
  auto val = self.isOutOfLine();
  return val;
}

bool VarDecl::IsParameterPack(void) const {
  auto &self = *(u.VarDecl);
  auto val = self.isParameterPack();
  return val;
}

bool VarDecl::IsPreviousDeclarationInSameBlockScope(void) const {
  auto &self = *(u.VarDecl);
  auto val = self.isPreviousDeclInSameBlockScope();
  return val;
}

bool VarDecl::IsStaticDataMember(void) const {
  auto &self = *(u.VarDecl);
  auto val = self.isStaticDataMember();
  return val;
}

bool VarDecl::IsStaticLocal(void) const {
  auto &self = *(u.VarDecl);
  auto val = self.isStaticLocal();
  return val;
}

bool VarDecl::IsThisDeclarationADemotedDefinition(void) const {
  auto &self = *(u.VarDecl);
  auto val = self.isThisDeclarationADemotedDefinition();
  return val;
}

bool VarDecl::IsUsableInConstantExpressions(void) const {
  auto &self = *(u.VarDecl);
  auto val = self.isUsableInConstantExpressions(ast->ci->getASTContext());
  return val;
}

bool VarDecl::MightBeUsableInConstantExpressions(void) const {
  auto &self = *(u.VarDecl);
  auto val = self.mightBeUsableInConstantExpressions(ast->ci->getASTContext());
  return val;
}

// 1: VarDecl::NeedsDestruction
VarTemplateDecl::VarTemplateDecl(
    std::shared_ptr<ASTImpl> ast_,
    const ::clang::Decl *decl_)
    : RedeclarableTemplateDecl(std::move(ast_), decl_) {}

PASTA_DEFINE_BASE_OPERATORS(Decl, VarTemplateDecl)
PASTA_DEFINE_BASE_OPERATORS(NamedDecl, VarTemplateDecl)
PASTA_DEFINE_BASE_OPERATORS(RedeclarableTemplateDecl, VarTemplateDecl)
PASTA_DEFINE_BASE_OPERATORS(TemplateDecl, VarTemplateDecl)
::pasta::VarTemplateDecl VarTemplateDecl::CanonicalDeclaration(void) const {
  auto &self = *(u.VarTemplateDecl);
  auto val = self.getCanonicalDecl();
  if (val) {
    return DeclBuilder::Create<::pasta::VarTemplateDecl>(ast, val);
  }
  assert(false && "VarTemplateDecl::CanonicalDeclaration can return nullptr!");
  __builtin_unreachable();
}

::pasta::VarTemplateDecl VarTemplateDecl::InstantiatedFromMemberTemplate(void) const {
  auto &self = *(u.VarTemplateDecl);
  auto val = self.getInstantiatedFromMemberTemplate();
  if (val) {
    return DeclBuilder::Create<::pasta::VarTemplateDecl>(ast, val);
  }
  assert(false && "VarTemplateDecl::InstantiatedFromMemberTemplate can return nullptr!");
  __builtin_unreachable();
}

::pasta::VarTemplateDecl VarTemplateDecl::MostRecentDeclaration(void) const {
  auto &self = *(u.VarTemplateDecl);
  auto val = self.getMostRecentDecl();
  if (val) {
    return DeclBuilder::Create<::pasta::VarTemplateDecl>(ast, val);
  }
  assert(false && "VarTemplateDecl::MostRecentDeclaration can return nullptr!");
  __builtin_unreachable();
}

::pasta::VarTemplateDecl VarTemplateDecl::PreviousDeclaration(void) const {
  auto &self = *(u.VarTemplateDecl);
  auto val = self.getPreviousDecl();
  if (val) {
    return DeclBuilder::Create<::pasta::VarTemplateDecl>(ast, val);
  }
  assert(false && "VarTemplateDecl::PreviousDeclaration can return nullptr!");
  __builtin_unreachable();
}

::pasta::VarDecl VarTemplateDecl::TemplatedDeclaration(void) const {
  auto &self = *(u.VarTemplateDecl);
  auto val = self.getTemplatedDecl();
  if (val) {
    return DeclBuilder::Create<::pasta::VarDecl>(ast, val);
  }
  assert(false && "VarTemplateDecl::TemplatedDeclaration can return nullptr!");
  __builtin_unreachable();
}

bool VarTemplateDecl::IsThisDeclarationADefinition(void) const {
  auto &self = *(u.VarTemplateDecl);
  auto val = self.isThisDeclarationADefinition();
  return val;
}

// 0: VarTemplateDecl::
// 0: VarTemplateDecl::
std::vector<::pasta::VarTemplateSpecializationDecl> VarTemplateDecl::Specializations(void) const {
  auto &self = *(u.VarTemplateDecl);
  auto val = self.specializations();
  std::vector<::pasta::VarTemplateSpecializationDecl> ret;
  for (auto decl_ptr : val) {
    ret.emplace_back(DeclBuilder::Create<::pasta::VarTemplateSpecializationDecl>(ast, decl_ptr));
  }
  return ret;
}

VarTemplateSpecializationDecl::VarTemplateSpecializationDecl(
    std::shared_ptr<ASTImpl> ast_,
    const ::clang::Decl *decl_)
    : VarDecl(std::move(ast_), decl_) {}

PASTA_DEFINE_BASE_OPERATORS(Decl, VarTemplateSpecializationDecl)
PASTA_DEFINE_BASE_OPERATORS(DeclaratorDecl, VarTemplateSpecializationDecl)
PASTA_DEFINE_BASE_OPERATORS(NamedDecl, VarTemplateSpecializationDecl)
PASTA_DEFINE_BASE_OPERATORS(ValueDecl, VarTemplateSpecializationDecl)
PASTA_DEFINE_BASE_OPERATORS(VarDecl, VarTemplateSpecializationDecl)
PASTA_DEFINE_DERIVED_OPERATORS(VarTemplateSpecializationDecl, VarTemplatePartialSpecializationDecl)
::pasta::Token VarTemplateSpecializationDecl::ExternToken(void) const {
  auto &self = *(u.VarTemplateSpecializationDecl);
  auto val = self.getExternLoc();
  return ast->TokenAt(val);
}

std::variant<std::monostate, ::pasta::VarTemplateDecl, ::pasta::VarTemplatePartialSpecializationDecl> VarTemplateSpecializationDecl::InstantiatedFrom(void) const {
  auto &self = *(u.VarTemplateSpecializationDecl);
  auto val = self.getInstantiatedFrom();
  std::variant<std::monostate, ::pasta::VarTemplateDecl, ::pasta::VarTemplatePartialSpecializationDecl> ret;
  if (val) {
    if (auto a_ptr = val.dyn_cast<clang::VarTemplateDecl *>()) {
      ret = DeclBuilder::Create<::pasta::VarTemplateDecl>(ast, a_ptr);
    } else if (auto b_ptr = val.dyn_cast<clang::VarTemplatePartialSpecializationDecl *>()) {
      ret = DeclBuilder::Create<::pasta::VarTemplatePartialSpecializationDecl>(ast, b_ptr);
    } else {
      ret = {};
    }
  } else {
    ret = {};
  }
  return ret;
}

::pasta::Token VarTemplateSpecializationDecl::PointOfInstantiation(void) const {
  auto &self = *(u.VarTemplateSpecializationDecl);
  auto val = self.getPointOfInstantiation();
  return ast->TokenAt(val);
}

enum TemplateSpecializationKind VarTemplateSpecializationDecl::SpecializationKind(void) const {
  auto &self = *(u.VarTemplateSpecializationDecl);
  auto val = self.getSpecializationKind();
  return static_cast<::pasta::TemplateSpecializationKind>(static_cast<unsigned int>(val));
}

::pasta::VarTemplateDecl VarTemplateSpecializationDecl::SpecializedTemplate(void) const {
  auto &self = *(u.VarTemplateSpecializationDecl);
  auto val = self.getSpecializedTemplate();
  if (val) {
    return DeclBuilder::Create<::pasta::VarTemplateDecl>(ast, val);
  }
  assert(false && "VarTemplateSpecializationDecl::SpecializedTemplate can return nullptr!");
  __builtin_unreachable();
}

std::variant<std::monostate, ::pasta::VarTemplateDecl, ::pasta::VarTemplatePartialSpecializationDecl> VarTemplateSpecializationDecl::SpecializedTemplateOrPartial(void) const {
  auto &self = *(u.VarTemplateSpecializationDecl);
  auto val = self.getSpecializedTemplateOrPartial();
  std::variant<std::monostate, ::pasta::VarTemplateDecl, ::pasta::VarTemplatePartialSpecializationDecl> ret;
  if (val) {
    if (auto a_ptr = val.dyn_cast<clang::VarTemplateDecl *>()) {
      ret = DeclBuilder::Create<::pasta::VarTemplateDecl>(ast, a_ptr);
    } else if (auto b_ptr = val.dyn_cast<clang::VarTemplatePartialSpecializationDecl *>()) {
      ret = DeclBuilder::Create<::pasta::VarTemplatePartialSpecializationDecl>(ast, b_ptr);
    } else {
      ret = {};
    }
  } else {
    ret = {};
  }
  return ret;
}

// 0: VarTemplateSpecializationDecl::TemplateArguments
// 0: VarTemplateSpecializationDecl::TemplateArgumentsInfo
// 0: VarTemplateSpecializationDecl::TemplateInstantiationArguments
::pasta::Token VarTemplateSpecializationDecl::TemplateKeywordToken(void) const {
  auto &self = *(u.VarTemplateSpecializationDecl);
  auto val = self.getTemplateKeywordLoc();
  return ast->TokenAt(val);
}

// 0: VarTemplateSpecializationDecl::TypeAsWritten
bool VarTemplateSpecializationDecl::IsClassScopeExplicitSpecialization(void) const {
  auto &self = *(u.VarTemplateSpecializationDecl);
  auto val = self.isClassScopeExplicitSpecialization();
  return val;
}

bool VarTemplateSpecializationDecl::IsExplicitInstantiationOrSpecialization(void) const {
  auto &self = *(u.VarTemplateSpecializationDecl);
  auto val = self.isExplicitInstantiationOrSpecialization();
  return val;
}

bool VarTemplateSpecializationDecl::IsExplicitSpecialization(void) const {
  auto &self = *(u.VarTemplateSpecializationDecl);
  auto val = self.isExplicitSpecialization();
  return val;
}

CXXDeductionGuideDecl::CXXDeductionGuideDecl(
    std::shared_ptr<ASTImpl> ast_,
    const ::clang::Decl *decl_)
    : FunctionDecl(std::move(ast_), decl_) {}

PASTA_DEFINE_BASE_OPERATORS(DeclContext, CXXDeductionGuideDecl)
PASTA_DEFINE_BASE_OPERATORS(Decl, CXXDeductionGuideDecl)
PASTA_DEFINE_BASE_OPERATORS(DeclaratorDecl, CXXDeductionGuideDecl)
PASTA_DEFINE_BASE_OPERATORS(FunctionDecl, CXXDeductionGuideDecl)
PASTA_DEFINE_BASE_OPERATORS(NamedDecl, CXXDeductionGuideDecl)
PASTA_DEFINE_BASE_OPERATORS(ValueDecl, CXXDeductionGuideDecl)
::pasta::CXXConstructorDecl CXXDeductionGuideDecl::CorrespondingConstructor(void) const {
  auto &self = *(u.CXXDeductionGuideDecl);
  auto val = self.getCorrespondingConstructor();
  if (val) {
    return DeclBuilder::Create<::pasta::CXXConstructorDecl>(ast, val);
  }
  assert(false && "CXXDeductionGuideDecl::CorrespondingConstructor can return nullptr!");
  __builtin_unreachable();
}

::pasta::TemplateDecl CXXDeductionGuideDecl::DeducedTemplate(void) const {
  auto &self = *(u.CXXDeductionGuideDecl);
  auto val = self.getDeducedTemplate();
  if (val) {
    return DeclBuilder::Create<::pasta::TemplateDecl>(ast, val);
  }
  assert(false && "CXXDeductionGuideDecl::DeducedTemplate can return nullptr!");
  __builtin_unreachable();
}

// 0: CXXDeductionGuideDecl::ExplicitSpecifier
bool CXXDeductionGuideDecl::IsCopyDeductionCandidate(void) const {
  auto &self = *(u.CXXDeductionGuideDecl);
  auto val = self.isCopyDeductionCandidate();
  return val;
}

bool CXXDeductionGuideDecl::IsExplicit(void) const {
  auto &self = *(u.CXXDeductionGuideDecl);
  auto val = self.isExplicit();
  return val;
}

std::vector<::pasta::ParmVarDecl> CXXDeductionGuideDecl::ParamDeclarations(void) const {
  auto convert_elem = [&] (const clang::ParmVarDecl * val) {
    if (val) {
      return DeclBuilder::Create<::pasta::ParmVarDecl>(ast, val);
    }
    __builtin_unreachable();
  };
  std::vector<::pasta::ParmVarDecl> ret;
  auto count = u.CXXDeductionGuideDecl->getNumParams();
  decltype(count) i = 0;
  for (; i < count; ++i) {
    ret.emplace_back(convert_elem(u.CXXDeductionGuideDecl->getParamDecl(i)));
  }
  return ret;
}

CXXMethodDecl::CXXMethodDecl(
    std::shared_ptr<ASTImpl> ast_,
    const ::clang::Decl *decl_)
    : FunctionDecl(std::move(ast_), decl_) {}

PASTA_DEFINE_BASE_OPERATORS(DeclContext, CXXMethodDecl)
PASTA_DEFINE_BASE_OPERATORS(Decl, CXXMethodDecl)
PASTA_DEFINE_BASE_OPERATORS(DeclaratorDecl, CXXMethodDecl)
PASTA_DEFINE_BASE_OPERATORS(FunctionDecl, CXXMethodDecl)
PASTA_DEFINE_BASE_OPERATORS(NamedDecl, CXXMethodDecl)
PASTA_DEFINE_BASE_OPERATORS(ValueDecl, CXXMethodDecl)
PASTA_DEFINE_DERIVED_OPERATORS(CXXMethodDecl, CXXConstructorDecl)
PASTA_DEFINE_DERIVED_OPERATORS(CXXMethodDecl, CXXConversionDecl)
PASTA_DEFINE_DERIVED_OPERATORS(CXXMethodDecl, CXXDestructorDecl)
// 0: CXXMethodDecl::
// 0: CXXMethodDecl::
::pasta::CXXMethodDecl CXXMethodDecl::CanonicalDeclaration(void) const {
  auto &self = *(u.CXXMethodDecl);
  auto val = self.getCanonicalDecl();
  if (val) {
    return DeclBuilder::Create<::pasta::CXXMethodDecl>(ast, val);
  }
  assert(false && "CXXMethodDecl::CanonicalDeclaration can return nullptr!");
  __builtin_unreachable();
}

// 1: CXXMethodDecl::CorrespondingMethodDeclaredInClass
// 1: CXXMethodDecl::CorrespondingMethodInClass
// 2: DevirtualizedMethod
// 0: CXXMethodDecl::MethodQualifiers
::pasta::CXXMethodDecl CXXMethodDecl::MostRecentDeclaration(void) const {
  auto &self = *(u.CXXMethodDecl);
  auto val = self.getMostRecentDecl();
  if (val) {
    return DeclBuilder::Create<::pasta::CXXMethodDecl>(ast, val);
  }
  assert(false && "CXXMethodDecl::MostRecentDeclaration can return nullptr!");
  __builtin_unreachable();
}

::pasta::CXXRecordDecl CXXMethodDecl::Parent(void) const {
  auto &self = *(u.CXXMethodDecl);
  auto val = self.getParent();
  if (val) {
    return DeclBuilder::Create<::pasta::CXXRecordDecl>(ast, val);
  }
  assert(false && "CXXMethodDecl::Parent can return nullptr!");
  __builtin_unreachable();
}

enum RefQualifierKind CXXMethodDecl::ReferenceQualifier(void) const {
  auto &self = *(u.CXXMethodDecl);
  auto val = self.getRefQualifier();
  return static_cast<::pasta::RefQualifierKind>(static_cast<unsigned int>(val));
}

::pasta::Type CXXMethodDecl::ThisObjectType(void) const {
  auto &self = *(u.CXXMethodDecl);
  auto val = self.getThisObjectType();
  return TypeBuilder::Build(ast, val);
}

::pasta::Type CXXMethodDecl::ThisType(void) const {
  auto &self = *(u.CXXMethodDecl);
  auto val = self.getThisType();
  return TypeBuilder::Build(ast, val);
}

bool CXXMethodDecl::HasInlineBody(void) const {
  auto &self = *(u.CXXMethodDecl);
  auto val = self.hasInlineBody();
  return val;
}

bool CXXMethodDecl::IsConst(void) const {
  auto &self = *(u.CXXMethodDecl);
  auto val = self.isConst();
  return val;
}

bool CXXMethodDecl::IsCopyAssignmentOperator(void) const {
  auto &self = *(u.CXXMethodDecl);
  auto val = self.isCopyAssignmentOperator();
  return val;
}

bool CXXMethodDecl::IsInstance(void) const {
  auto &self = *(u.CXXMethodDecl);
  auto val = self.isInstance();
  return val;
}

bool CXXMethodDecl::IsLambdaStaticInvoker(void) const {
  auto &self = *(u.CXXMethodDecl);
  auto val = self.isLambdaStaticInvoker();
  return val;
}

bool CXXMethodDecl::IsMoveAssignmentOperator(void) const {
  auto &self = *(u.CXXMethodDecl);
  auto val = self.isMoveAssignmentOperator();
  return val;
}

bool CXXMethodDecl::IsStatic(void) const {
  auto &self = *(u.CXXMethodDecl);
  auto val = self.isStatic();
  return val;
}

// 1: CXXMethodDecl::IsUsualDeallocationFunction
bool CXXMethodDecl::IsVirtual(void) const {
  auto &self = *(u.CXXMethodDecl);
  auto val = self.isVirtual();
  return val;
}

bool CXXMethodDecl::IsVolatile(void) const {
  auto &self = *(u.CXXMethodDecl);
  auto val = self.isVolatile();
  return val;
}

// 0: CXXMethodDecl::OverriddenMethods
uint32_t CXXMethodDecl::SizeOverriddenMethods(void) const {
  auto &self = *(u.CXXMethodDecl);
  auto val = self.size_overridden_methods();
  return val;
}

std::vector<::pasta::ParmVarDecl> CXXMethodDecl::ParamDeclarations(void) const {
  auto convert_elem = [&] (const clang::ParmVarDecl * val) {
    if (val) {
      return DeclBuilder::Create<::pasta::ParmVarDecl>(ast, val);
    }
    __builtin_unreachable();
  };
  std::vector<::pasta::ParmVarDecl> ret;
  auto count = u.CXXMethodDecl->getNumParams();
  decltype(count) i = 0;
  for (; i < count; ++i) {
    ret.emplace_back(convert_elem(u.CXXMethodDecl->getParamDecl(i)));
  }
  return ret;
}

ClassTemplateDecl::ClassTemplateDecl(
    std::shared_ptr<ASTImpl> ast_,
    const ::clang::Decl *decl_)
    : RedeclarableTemplateDecl(std::move(ast_), decl_) {}

PASTA_DEFINE_BASE_OPERATORS(Decl, ClassTemplateDecl)
PASTA_DEFINE_BASE_OPERATORS(NamedDecl, ClassTemplateDecl)
PASTA_DEFINE_BASE_OPERATORS(RedeclarableTemplateDecl, ClassTemplateDecl)
PASTA_DEFINE_BASE_OPERATORS(TemplateDecl, ClassTemplateDecl)
::pasta::ClassTemplateDecl ClassTemplateDecl::CanonicalDeclaration(void) const {
  auto &self = *(u.ClassTemplateDecl);
  auto val = self.getCanonicalDecl();
  if (val) {
    return DeclBuilder::Create<::pasta::ClassTemplateDecl>(ast, val);
  }
  assert(false && "ClassTemplateDecl::CanonicalDeclaration can return nullptr!");
  __builtin_unreachable();
}

::pasta::ClassTemplateDecl ClassTemplateDecl::InstantiatedFromMemberTemplate(void) const {
  auto &self = *(u.ClassTemplateDecl);
  auto val = self.getInstantiatedFromMemberTemplate();
  if (val) {
    return DeclBuilder::Create<::pasta::ClassTemplateDecl>(ast, val);
  }
  assert(false && "ClassTemplateDecl::InstantiatedFromMemberTemplate can return nullptr!");
  __builtin_unreachable();
}

::pasta::ClassTemplateDecl ClassTemplateDecl::MostRecentDeclaration(void) const {
  auto &self = *(u.ClassTemplateDecl);
  auto val = self.getMostRecentDecl();
  if (val) {
    return DeclBuilder::Create<::pasta::ClassTemplateDecl>(ast, val);
  }
  assert(false && "ClassTemplateDecl::MostRecentDeclaration can return nullptr!");
  __builtin_unreachable();
}

::pasta::ClassTemplateDecl ClassTemplateDecl::PreviousDeclaration(void) const {
  auto &self = *(u.ClassTemplateDecl);
  auto val = self.getPreviousDecl();
  if (val) {
    return DeclBuilder::Create<::pasta::ClassTemplateDecl>(ast, val);
  }
  assert(false && "ClassTemplateDecl::PreviousDeclaration can return nullptr!");
  __builtin_unreachable();
}

::pasta::CXXRecordDecl ClassTemplateDecl::TemplatedDeclaration(void) const {
  auto &self = *(u.ClassTemplateDecl);
  auto val = self.getTemplatedDecl();
  if (val) {
    return DeclBuilder::Create<::pasta::CXXRecordDecl>(ast, val);
  }
  assert(false && "ClassTemplateDecl::TemplatedDeclaration can return nullptr!");
  __builtin_unreachable();
}

bool ClassTemplateDecl::IsThisDeclarationADefinition(void) const {
  auto &self = *(u.ClassTemplateDecl);
  auto val = self.isThisDeclarationADefinition();
  return val;
}

// 0: ClassTemplateDecl::
// 0: ClassTemplateDecl::
std::vector<::pasta::ClassTemplateSpecializationDecl> ClassTemplateDecl::Specializations(void) const {
  auto &self = *(u.ClassTemplateDecl);
  auto val = self.specializations();
  std::vector<::pasta::ClassTemplateSpecializationDecl> ret;
  for (auto decl_ptr : val) {
    ret.emplace_back(DeclBuilder::Create<::pasta::ClassTemplateSpecializationDecl>(ast, decl_ptr));
  }
  return ret;
}

DecompositionDecl::DecompositionDecl(
    std::shared_ptr<ASTImpl> ast_,
    const ::clang::Decl *decl_)
    : VarDecl(std::move(ast_), decl_) {}

PASTA_DEFINE_BASE_OPERATORS(Decl, DecompositionDecl)
PASTA_DEFINE_BASE_OPERATORS(DeclaratorDecl, DecompositionDecl)
PASTA_DEFINE_BASE_OPERATORS(NamedDecl, DecompositionDecl)
PASTA_DEFINE_BASE_OPERATORS(ValueDecl, DecompositionDecl)
PASTA_DEFINE_BASE_OPERATORS(VarDecl, DecompositionDecl)
std::vector<::pasta::BindingDecl> DecompositionDecl::Bindings(void) const {
  auto &self = *(u.DecompositionDecl);
  auto val = self.bindings();
  std::vector<::pasta::BindingDecl> ret;
  for (auto decl_ptr : val) {
    ret.emplace_back(DeclBuilder::Create<::pasta::BindingDecl>(ast, decl_ptr));
  }
  return ret;
}

EnumDecl::EnumDecl(
    std::shared_ptr<ASTImpl> ast_,
    const ::clang::Decl *decl_)
    : TagDecl(std::move(ast_), decl_) {}

PASTA_DEFINE_BASE_OPERATORS(DeclContext, EnumDecl)
PASTA_DEFINE_BASE_OPERATORS(Decl, EnumDecl)
PASTA_DEFINE_BASE_OPERATORS(NamedDecl, EnumDecl)
PASTA_DEFINE_BASE_OPERATORS(TagDecl, EnumDecl)
PASTA_DEFINE_BASE_OPERATORS(TypeDecl, EnumDecl)
// 0: EnumDecl::
// 0: EnumDecl::
std::vector<::pasta::EnumConstantDecl> EnumDecl::Enumerators(void) const {
  auto &self = *(u.EnumDecl);
  auto val = self.enumerators();
  std::vector<::pasta::EnumConstantDecl> ret;
  for (auto decl_ptr : val) {
    ret.emplace_back(DeclBuilder::Create<::pasta::EnumConstantDecl>(ast, decl_ptr));
  }
  return ret;
}

::pasta::EnumDecl EnumDecl::CanonicalDeclaration(void) const {
  auto &self = *(u.EnumDecl);
  auto val = self.getCanonicalDecl();
  if (val) {
    return DeclBuilder::Create<::pasta::EnumDecl>(ast, val);
  }
  assert(false && "EnumDecl::CanonicalDeclaration can return nullptr!");
  __builtin_unreachable();
}

::pasta::EnumDecl EnumDecl::Definition(void) const {
  auto &self = *(u.EnumDecl);
  auto val = self.getDefinition();
  if (val) {
    return DeclBuilder::Create<::pasta::EnumDecl>(ast, val);
  }
  assert(false && "EnumDecl::Definition can return nullptr!");
  __builtin_unreachable();
}

::pasta::EnumDecl EnumDecl::InstantiatedFromMemberEnum(void) const {
  auto &self = *(u.EnumDecl);
  auto val = self.getInstantiatedFromMemberEnum();
  if (val) {
    return DeclBuilder::Create<::pasta::EnumDecl>(ast, val);
  }
  assert(false && "EnumDecl::InstantiatedFromMemberEnum can return nullptr!");
  __builtin_unreachable();
}

::pasta::Type EnumDecl::IntegerType(void) const {
  auto &self = *(u.EnumDecl);
  auto val = self.getIntegerType();
  return TypeBuilder::Build(ast, val);
}

::pasta::TokenRange EnumDecl::IntegerTypeRange(void) const {
  auto &self = *(u.EnumDecl);
  auto val = self.getIntegerTypeRange();
  return ast->TokenRangeFrom(val);
}

// 0: EnumDecl::IntegerTypeSourceInfo
// 0: EnumDecl::MemberSpecializationInfo
::pasta::EnumDecl EnumDecl::MostRecentDeclaration(void) const {
  auto &self = *(u.EnumDecl);
  auto val = self.getMostRecentDecl();
  if (val) {
    return DeclBuilder::Create<::pasta::EnumDecl>(ast, val);
  }
  assert(false && "EnumDecl::MostRecentDeclaration can return nullptr!");
  __builtin_unreachable();
}

uint32_t EnumDecl::NumNegativeBits(void) const {
  auto &self = *(u.EnumDecl);
  auto val = self.getNumNegativeBits();
  return val;
}

uint32_t EnumDecl::NumPositiveBits(void) const {
  auto &self = *(u.EnumDecl);
  auto val = self.getNumPositiveBits();
  return val;
}

::pasta::EnumDecl EnumDecl::PreviousDeclaration(void) const {
  auto &self = *(u.EnumDecl);
  auto val = self.getPreviousDecl();
  if (val) {
    return DeclBuilder::Create<::pasta::EnumDecl>(ast, val);
  }
  assert(false && "EnumDecl::PreviousDeclaration can return nullptr!");
  __builtin_unreachable();
}

::pasta::Type EnumDecl::PromotionType(void) const {
  auto &self = *(u.EnumDecl);
  auto val = self.getPromotionType();
  return TypeBuilder::Build(ast, val);
}

::pasta::EnumDecl EnumDecl::TemplateInstantiationPattern(void) const {
  auto &self = *(u.EnumDecl);
  auto val = self.getTemplateInstantiationPattern();
  if (val) {
    return DeclBuilder::Create<::pasta::EnumDecl>(ast, val);
  }
  assert(false && "EnumDecl::TemplateInstantiationPattern can return nullptr!");
  __builtin_unreachable();
}

enum TemplateSpecializationKind EnumDecl::TemplateSpecializationKind(void) const {
  auto &self = *(u.EnumDecl);
  auto val = self.getTemplateSpecializationKind();
  return static_cast<::pasta::TemplateSpecializationKind>(static_cast<unsigned int>(val));
}

bool EnumDecl::IsClosed(void) const {
  auto &self = *(u.EnumDecl);
  auto val = self.isClosed();
  return val;
}

bool EnumDecl::IsClosedFlag(void) const {
  auto &self = *(u.EnumDecl);
  auto val = self.isClosedFlag();
  return val;
}

bool EnumDecl::IsClosedNonFlag(void) const {
  auto &self = *(u.EnumDecl);
  auto val = self.isClosedNonFlag();
  return val;
}

bool EnumDecl::IsComplete(void) const {
  auto &self = *(u.EnumDecl);
  auto val = self.isComplete();
  return val;
}

bool EnumDecl::IsFixed(void) const {
  auto &self = *(u.EnumDecl);
  auto val = self.isFixed();
  return val;
}

bool EnumDecl::IsScoped(void) const {
  auto &self = *(u.EnumDecl);
  auto val = self.isScoped();
  return val;
}

bool EnumDecl::IsScopedUsingClassTag(void) const {
  auto &self = *(u.EnumDecl);
  auto val = self.isScopedUsingClassTag();
  return val;
}

FunctionTemplateDecl::FunctionTemplateDecl(
    std::shared_ptr<ASTImpl> ast_,
    const ::clang::Decl *decl_)
    : RedeclarableTemplateDecl(std::move(ast_), decl_) {}

PASTA_DEFINE_BASE_OPERATORS(Decl, FunctionTemplateDecl)
PASTA_DEFINE_BASE_OPERATORS(NamedDecl, FunctionTemplateDecl)
PASTA_DEFINE_BASE_OPERATORS(RedeclarableTemplateDecl, FunctionTemplateDecl)
PASTA_DEFINE_BASE_OPERATORS(TemplateDecl, FunctionTemplateDecl)
::pasta::FunctionTemplateDecl FunctionTemplateDecl::CanonicalDeclaration(void) const {
  auto &self = *(u.FunctionTemplateDecl);
  auto val = self.getCanonicalDecl();
  if (val) {
    return DeclBuilder::Create<::pasta::FunctionTemplateDecl>(ast, val);
  }
  assert(false && "FunctionTemplateDecl::CanonicalDeclaration can return nullptr!");
  __builtin_unreachable();
}

::pasta::FunctionTemplateDecl FunctionTemplateDecl::InstantiatedFromMemberTemplate(void) const {
  auto &self = *(u.FunctionTemplateDecl);
  auto val = self.getInstantiatedFromMemberTemplate();
  if (val) {
    return DeclBuilder::Create<::pasta::FunctionTemplateDecl>(ast, val);
  }
  assert(false && "FunctionTemplateDecl::InstantiatedFromMemberTemplate can return nullptr!");
  __builtin_unreachable();
}

::pasta::FunctionTemplateDecl FunctionTemplateDecl::MostRecentDeclaration(void) const {
  auto &self = *(u.FunctionTemplateDecl);
  auto val = self.getMostRecentDecl();
  if (val) {
    return DeclBuilder::Create<::pasta::FunctionTemplateDecl>(ast, val);
  }
  assert(false && "FunctionTemplateDecl::MostRecentDeclaration can return nullptr!");
  __builtin_unreachable();
}

::pasta::FunctionTemplateDecl FunctionTemplateDecl::PreviousDeclaration(void) const {
  auto &self = *(u.FunctionTemplateDecl);
  auto val = self.getPreviousDecl();
  if (val) {
    return DeclBuilder::Create<::pasta::FunctionTemplateDecl>(ast, val);
  }
  assert(false && "FunctionTemplateDecl::PreviousDeclaration can return nullptr!");
  __builtin_unreachable();
}

::pasta::FunctionDecl FunctionTemplateDecl::TemplatedDeclaration(void) const {
  auto &self = *(u.FunctionTemplateDecl);
  auto val = self.getTemplatedDecl();
  if (val) {
    return DeclBuilder::Create<::pasta::FunctionDecl>(ast, val);
  }
  assert(false && "FunctionTemplateDecl::TemplatedDeclaration can return nullptr!");
  __builtin_unreachable();
}

bool FunctionTemplateDecl::IsAbbreviated(void) const {
  auto &self = *(u.FunctionTemplateDecl);
  auto val = self.isAbbreviated();
  return val;
}

bool FunctionTemplateDecl::IsThisDeclarationADefinition(void) const {
  auto &self = *(u.FunctionTemplateDecl);
  auto val = self.isThisDeclarationADefinition();
  return val;
}

// 0: FunctionTemplateDecl::
// 0: FunctionTemplateDecl::
std::vector<::pasta::FunctionDecl> FunctionTemplateDecl::Specializations(void) const {
  auto &self = *(u.FunctionTemplateDecl);
  auto val = self.specializations();
  std::vector<::pasta::FunctionDecl> ret;
  for (auto decl_ptr : val) {
    ret.emplace_back(DeclBuilder::Create<::pasta::FunctionDecl>(ast, decl_ptr));
  }
  return ret;
}

ImplicitParamDecl::ImplicitParamDecl(
    std::shared_ptr<ASTImpl> ast_,
    const ::clang::Decl *decl_)
    : VarDecl(std::move(ast_), decl_) {}

PASTA_DEFINE_BASE_OPERATORS(Decl, ImplicitParamDecl)
PASTA_DEFINE_BASE_OPERATORS(DeclaratorDecl, ImplicitParamDecl)
PASTA_DEFINE_BASE_OPERATORS(NamedDecl, ImplicitParamDecl)
PASTA_DEFINE_BASE_OPERATORS(ValueDecl, ImplicitParamDecl)
PASTA_DEFINE_BASE_OPERATORS(VarDecl, ImplicitParamDecl)
::pasta::ImplicitParamKind ImplicitParamDecl::ParameterKind(void) const {
  auto &self = *(u.ImplicitParamDecl);
  auto val = self.getParameterKind();
  return static_cast<::pasta::ImplicitParamKind>(val);
}

OMPCapturedExprDecl::OMPCapturedExprDecl(
    std::shared_ptr<ASTImpl> ast_,
    const ::clang::Decl *decl_)
    : VarDecl(std::move(ast_), decl_) {}

PASTA_DEFINE_BASE_OPERATORS(Decl, OMPCapturedExprDecl)
PASTA_DEFINE_BASE_OPERATORS(DeclaratorDecl, OMPCapturedExprDecl)
PASTA_DEFINE_BASE_OPERATORS(NamedDecl, OMPCapturedExprDecl)
PASTA_DEFINE_BASE_OPERATORS(ValueDecl, OMPCapturedExprDecl)
PASTA_DEFINE_BASE_OPERATORS(VarDecl, OMPCapturedExprDecl)
::pasta::TokenRange OMPCapturedExprDecl::TokenRange(void) const {
  return ast->DeclTokenRange(u.OMPCapturedExprDecl);
}

ParmVarDecl::ParmVarDecl(
    std::shared_ptr<ASTImpl> ast_,
    const ::clang::Decl *decl_)
    : VarDecl(std::move(ast_), decl_) {}

PASTA_DEFINE_BASE_OPERATORS(Decl, ParmVarDecl)
PASTA_DEFINE_BASE_OPERATORS(DeclaratorDecl, ParmVarDecl)
PASTA_DEFINE_BASE_OPERATORS(NamedDecl, ParmVarDecl)
PASTA_DEFINE_BASE_OPERATORS(ValueDecl, ParmVarDecl)
PASTA_DEFINE_BASE_OPERATORS(VarDecl, ParmVarDecl)
::pasta::Expr ParmVarDecl::DefaultArgument(void) const {
  auto &self = *(u.ParmVarDecl);
  auto val = self.getDefaultArg();
  if (val) {
    return StmtBuilder::Create<::pasta::Expr>(ast, val);
  }
  assert(false && "ParmVarDecl::DefaultArgument can return nullptr!");
  __builtin_unreachable();
}

::pasta::TokenRange ParmVarDecl::DefaultArgumentRange(void) const {
  auto &self = *(u.ParmVarDecl);
  auto val = self.getDefaultArgRange();
  return ast->TokenRangeFrom(val);
}

uint32_t ParmVarDecl::FunctionScopeDepth(void) const {
  auto &self = *(u.ParmVarDecl);
  auto val = self.getFunctionScopeDepth();
  return val;
}

uint32_t ParmVarDecl::FunctionScopeIndex(void) const {
  auto &self = *(u.ParmVarDecl);
  auto val = self.getFunctionScopeIndex();
  return val;
}

// 0: ParmVarDecl::ObjCDeclQualifier
::pasta::Type ParmVarDecl::OriginalType(void) const {
  auto &self = *(u.ParmVarDecl);
  auto val = self.getOriginalType();
  return TypeBuilder::Build(ast, val);
}

::pasta::TokenRange ParmVarDecl::TokenRange(void) const {
  return ast->DeclTokenRange(u.ParmVarDecl);
}

::pasta::Expr ParmVarDecl::UninstantiatedDefaultArgument(void) const {
  auto &self = *(u.ParmVarDecl);
  auto val = self.getUninstantiatedDefaultArg();
  if (val) {
    return StmtBuilder::Create<::pasta::Expr>(ast, val);
  }
  assert(false && "ParmVarDecl::UninstantiatedDefaultArgument can return nullptr!");
  __builtin_unreachable();
}

bool ParmVarDecl::HasDefaultArgument(void) const {
  auto &self = *(u.ParmVarDecl);
  auto val = self.hasDefaultArg();
  return val;
}

bool ParmVarDecl::HasInheritedDefaultArgument(void) const {
  auto &self = *(u.ParmVarDecl);
  auto val = self.hasInheritedDefaultArg();
  return val;
}

bool ParmVarDecl::HasUninstantiatedDefaultArgument(void) const {
  auto &self = *(u.ParmVarDecl);
  auto val = self.hasUninstantiatedDefaultArg();
  return val;
}

bool ParmVarDecl::HasUnparsedDefaultArgument(void) const {
  auto &self = *(u.ParmVarDecl);
  auto val = self.hasUnparsedDefaultArg();
  return val;
}

bool ParmVarDecl::IsDestroyedInCallee(void) const {
  auto &self = *(u.ParmVarDecl);
  auto val = self.isDestroyedInCallee();
  return val;
}

bool ParmVarDecl::IsKNRPromoted(void) const {
  auto &self = *(u.ParmVarDecl);
  auto val = self.isKNRPromoted();
  return val;
}

bool ParmVarDecl::IsObjCMethodParameter(void) const {
  auto &self = *(u.ParmVarDecl);
  auto val = self.isObjCMethodParameter();
  return val;
}

RecordDecl::RecordDecl(
    std::shared_ptr<ASTImpl> ast_,
    const ::clang::Decl *decl_)
    : TagDecl(std::move(ast_), decl_) {}

PASTA_DEFINE_BASE_OPERATORS(DeclContext, RecordDecl)
PASTA_DEFINE_BASE_OPERATORS(Decl, RecordDecl)
PASTA_DEFINE_BASE_OPERATORS(NamedDecl, RecordDecl)
PASTA_DEFINE_BASE_OPERATORS(TagDecl, RecordDecl)
PASTA_DEFINE_BASE_OPERATORS(TypeDecl, RecordDecl)
PASTA_DEFINE_DERIVED_OPERATORS(RecordDecl, CXXRecordDecl)
PASTA_DEFINE_DERIVED_OPERATORS(RecordDecl, ClassTemplatePartialSpecializationDecl)
PASTA_DEFINE_DERIVED_OPERATORS(RecordDecl, ClassTemplateSpecializationDecl)
bool RecordDecl::CanPassInRegisters(void) const {
  auto &self = *(u.RecordDecl);
  auto val = self.canPassInRegisters();
  return val;
}

// 0: RecordDecl::
// 0: RecordDecl::
// 0: RecordDecl::
std::vector<::pasta::FieldDecl> RecordDecl::Fields(void) const {
  auto &self = *(u.RecordDecl);
  auto val = self.fields();
  std::vector<::pasta::FieldDecl> ret;
  for (auto decl_ptr : val) {
    ret.emplace_back(DeclBuilder::Create<::pasta::FieldDecl>(ast, decl_ptr));
  }
  return ret;
}

::pasta::FieldDecl RecordDecl::FindFirstNamedDataMember(void) const {
  auto &self = *(u.RecordDecl);
  auto val = self.findFirstNamedDataMember();
  if (val) {
    return DeclBuilder::Create<::pasta::FieldDecl>(ast, val);
  }
  assert(false && "RecordDecl::FindFirstNamedDataMember can return nullptr!");
  __builtin_unreachable();
}

::pasta::ArgPassingKind RecordDecl::ArgumentPassingRestrictions(void) const {
  auto &self = *(u.RecordDecl);
  auto val = self.getArgPassingRestrictions();
  return static_cast<::pasta::ArgPassingKind>(val);
}

::pasta::RecordDecl RecordDecl::Definition(void) const {
  auto &self = *(u.RecordDecl);
  auto val = self.getDefinition();
  if (val) {
    return DeclBuilder::Create<::pasta::RecordDecl>(ast, val);
  }
  assert(false && "RecordDecl::Definition can return nullptr!");
  __builtin_unreachable();
}

::pasta::RecordDecl RecordDecl::MostRecentDeclaration(void) const {
  auto &self = *(u.RecordDecl);
  auto val = self.getMostRecentDecl();
  if (val) {
    return DeclBuilder::Create<::pasta::RecordDecl>(ast, val);
  }
  assert(false && "RecordDecl::MostRecentDeclaration can return nullptr!");
  __builtin_unreachable();
}

::pasta::RecordDecl RecordDecl::PreviousDeclaration(void) const {
  auto &self = *(u.RecordDecl);
  auto val = self.getPreviousDecl();
  if (val) {
    return DeclBuilder::Create<::pasta::RecordDecl>(ast, val);
  }
  assert(false && "RecordDecl::PreviousDeclaration can return nullptr!");
  __builtin_unreachable();
}

bool RecordDecl::HasFlexibleArrayMember(void) const {
  auto &self = *(u.RecordDecl);
  auto val = self.hasFlexibleArrayMember();
  return val;
}

bool RecordDecl::HasLoadedFieldsFromExternalStorage(void) const {
  auto &self = *(u.RecordDecl);
  auto val = self.hasLoadedFieldsFromExternalStorage();
  return val;
}

bool RecordDecl::HasNonTrivialToPrimitiveCopyCUnion(void) const {
  auto &self = *(u.RecordDecl);
  auto val = self.hasNonTrivialToPrimitiveCopyCUnion();
  return val;
}

bool RecordDecl::HasNonTrivialToPrimitiveDefaultInitializeCUnion(void) const {
  auto &self = *(u.RecordDecl);
  auto val = self.hasNonTrivialToPrimitiveDefaultInitializeCUnion();
  return val;
}

bool RecordDecl::HasNonTrivialToPrimitiveDestructCUnion(void) const {
  auto &self = *(u.RecordDecl);
  auto val = self.hasNonTrivialToPrimitiveDestructCUnion();
  return val;
}

bool RecordDecl::HasObjectMember(void) const {
  auto &self = *(u.RecordDecl);
  auto val = self.hasObjectMember();
  return val;
}

bool RecordDecl::HasVolatileMember(void) const {
  auto &self = *(u.RecordDecl);
  auto val = self.hasVolatileMember();
  return val;
}

bool RecordDecl::IsAnonymousStructOrUnion(void) const {
  auto &self = *(u.RecordDecl);
  auto val = self.isAnonymousStructOrUnion();
  return val;
}

bool RecordDecl::IsCapturedRecord(void) const {
  auto &self = *(u.RecordDecl);
  auto val = self.isCapturedRecord();
  return val;
}

bool RecordDecl::IsInjectedClassName(void) const {
  auto &self = *(u.RecordDecl);
  auto val = self.isInjectedClassName();
  return val;
}

bool RecordDecl::IsLambda(void) const {
  auto &self = *(u.RecordDecl);
  auto val = self.isLambda();
  return val;
}

bool RecordDecl::IsMsStruct(void) const {
  auto &self = *(u.RecordDecl);
  auto val = self.isMsStruct(ast->ci->getASTContext());
  return val;
}

bool RecordDecl::IsNonTrivialToPrimitiveCopy(void) const {
  auto &self = *(u.RecordDecl);
  auto val = self.isNonTrivialToPrimitiveCopy();
  return val;
}

bool RecordDecl::IsNonTrivialToPrimitiveDefaultInitialize(void) const {
  auto &self = *(u.RecordDecl);
  auto val = self.isNonTrivialToPrimitiveDefaultInitialize();
  return val;
}

bool RecordDecl::IsNonTrivialToPrimitiveDestroy(void) const {
  auto &self = *(u.RecordDecl);
  auto val = self.isNonTrivialToPrimitiveDestroy();
  return val;
}

bool RecordDecl::IsOrContainsUnion(void) const {
  auto &self = *(u.RecordDecl);
  auto val = self.isOrContainsUnion();
  return val;
}

bool RecordDecl::IsParamDestroyedInCallee(void) const {
  auto &self = *(u.RecordDecl);
  auto val = self.isParamDestroyedInCallee();
  return val;
}

bool RecordDecl::MayInsertExtraPadding(void) const {
  auto &self = *(u.RecordDecl);
  auto val = self.mayInsertExtraPadding();
  return val;
}

VarTemplatePartialSpecializationDecl::VarTemplatePartialSpecializationDecl(
    std::shared_ptr<ASTImpl> ast_,
    const ::clang::Decl *decl_)
    : VarTemplateSpecializationDecl(std::move(ast_), decl_) {}

PASTA_DEFINE_BASE_OPERATORS(Decl, VarTemplatePartialSpecializationDecl)
PASTA_DEFINE_BASE_OPERATORS(DeclaratorDecl, VarTemplatePartialSpecializationDecl)
PASTA_DEFINE_BASE_OPERATORS(NamedDecl, VarTemplatePartialSpecializationDecl)
PASTA_DEFINE_BASE_OPERATORS(ValueDecl, VarTemplatePartialSpecializationDecl)
PASTA_DEFINE_BASE_OPERATORS(VarDecl, VarTemplatePartialSpecializationDecl)
PASTA_DEFINE_BASE_OPERATORS(VarTemplateSpecializationDecl, VarTemplatePartialSpecializationDecl)
::pasta::VarTemplatePartialSpecializationDecl VarTemplatePartialSpecializationDecl::InstantiatedFromMember(void) const {
  auto &self = *(u.VarTemplatePartialSpecializationDecl);
  auto val = self.getInstantiatedFromMember();
  if (val) {
    return DeclBuilder::Create<::pasta::VarTemplatePartialSpecializationDecl>(ast, val);
  }
  assert(false && "VarTemplatePartialSpecializationDecl::InstantiatedFromMember can return nullptr!");
  __builtin_unreachable();
}

// 0: VarTemplatePartialSpecializationDecl::TemplateArgumentsAsWritten
// 0: VarTemplatePartialSpecializationDecl::TemplateParameters
bool VarTemplatePartialSpecializationDecl::HasAssociatedConstraints(void) const {
  auto &self = *(u.VarTemplatePartialSpecializationDecl);
  auto val = self.hasAssociatedConstraints();
  return val;
}

CXXConstructorDecl::CXXConstructorDecl(
    std::shared_ptr<ASTImpl> ast_,
    const ::clang::Decl *decl_)
    : CXXMethodDecl(std::move(ast_), decl_) {}

PASTA_DEFINE_BASE_OPERATORS(DeclContext, CXXConstructorDecl)
PASTA_DEFINE_BASE_OPERATORS(CXXMethodDecl, CXXConstructorDecl)
PASTA_DEFINE_BASE_OPERATORS(Decl, CXXConstructorDecl)
PASTA_DEFINE_BASE_OPERATORS(DeclaratorDecl, CXXConstructorDecl)
PASTA_DEFINE_BASE_OPERATORS(FunctionDecl, CXXConstructorDecl)
PASTA_DEFINE_BASE_OPERATORS(NamedDecl, CXXConstructorDecl)
PASTA_DEFINE_BASE_OPERATORS(ValueDecl, CXXConstructorDecl)
::pasta::CXXConstructorDecl CXXConstructorDecl::CanonicalDeclaration(void) const {
  auto &self = *(u.CXXConstructorDecl);
  auto val = self.getCanonicalDecl();
  if (val) {
    return DeclBuilder::Create<::pasta::CXXConstructorDecl>(ast, val);
  }
  assert(false && "CXXConstructorDecl::CanonicalDeclaration can return nullptr!");
  __builtin_unreachable();
}

// 0: CXXConstructorDecl::ExplicitSpecifier
// 0: CXXConstructorDecl::InheritedConstructor
uint32_t CXXConstructorDecl::NumConstructorInitializers(void) const {
  auto &self = *(u.CXXConstructorDecl);
  auto val = self.getNumCtorInitializers();
  return val;
}

::pasta::CXXConstructorDecl CXXConstructorDecl::TargetConstructor(void) const {
  auto &self = *(u.CXXConstructorDecl);
  auto val = self.getTargetConstructor();
  if (val) {
    return DeclBuilder::Create<::pasta::CXXConstructorDecl>(ast, val);
  }
  assert(false && "CXXConstructorDecl::TargetConstructor can return nullptr!");
  __builtin_unreachable();
}

// 0: CXXConstructorDecl::
// 0: CXXConstructorDecl::
// 0: CXXConstructorDecl::
// 0: CXXConstructorDecl::
// 0: CXXConstructorDecl::Initializers
// 1: CXXConstructorDecl::IsConvertingConstructor
bool CXXConstructorDecl::IsDefaultConstructor(void) const {
  auto &self = *(u.CXXConstructorDecl);
  auto val = self.isDefaultConstructor();
  return val;
}

bool CXXConstructorDecl::IsDelegatingConstructor(void) const {
  auto &self = *(u.CXXConstructorDecl);
  auto val = self.isDelegatingConstructor();
  return val;
}

bool CXXConstructorDecl::IsExplicit(void) const {
  auto &self = *(u.CXXConstructorDecl);
  auto val = self.isExplicit();
  return val;
}

bool CXXConstructorDecl::IsInheritingConstructor(void) const {
  auto &self = *(u.CXXConstructorDecl);
  auto val = self.isInheritingConstructor();
  return val;
}

bool CXXConstructorDecl::IsSpecializationCopyingObject(void) const {
  auto &self = *(u.CXXConstructorDecl);
  auto val = self.isSpecializationCopyingObject();
  return val;
}

std::vector<::pasta::ParmVarDecl> CXXConstructorDecl::ParamDeclarations(void) const {
  auto convert_elem = [&] (const clang::ParmVarDecl * val) {
    if (val) {
      return DeclBuilder::Create<::pasta::ParmVarDecl>(ast, val);
    }
    __builtin_unreachable();
  };
  std::vector<::pasta::ParmVarDecl> ret;
  auto count = u.CXXConstructorDecl->getNumParams();
  decltype(count) i = 0;
  for (; i < count; ++i) {
    ret.emplace_back(convert_elem(u.CXXConstructorDecl->getParamDecl(i)));
  }
  return ret;
}

CXXConversionDecl::CXXConversionDecl(
    std::shared_ptr<ASTImpl> ast_,
    const ::clang::Decl *decl_)
    : CXXMethodDecl(std::move(ast_), decl_) {}

PASTA_DEFINE_BASE_OPERATORS(DeclContext, CXXConversionDecl)
PASTA_DEFINE_BASE_OPERATORS(CXXMethodDecl, CXXConversionDecl)
PASTA_DEFINE_BASE_OPERATORS(Decl, CXXConversionDecl)
PASTA_DEFINE_BASE_OPERATORS(DeclaratorDecl, CXXConversionDecl)
PASTA_DEFINE_BASE_OPERATORS(FunctionDecl, CXXConversionDecl)
PASTA_DEFINE_BASE_OPERATORS(NamedDecl, CXXConversionDecl)
PASTA_DEFINE_BASE_OPERATORS(ValueDecl, CXXConversionDecl)
::pasta::CXXConversionDecl CXXConversionDecl::CanonicalDeclaration(void) const {
  auto &self = *(u.CXXConversionDecl);
  auto val = self.getCanonicalDecl();
  if (val) {
    return DeclBuilder::Create<::pasta::CXXConversionDecl>(ast, val);
  }
  assert(false && "CXXConversionDecl::CanonicalDeclaration can return nullptr!");
  __builtin_unreachable();
}

::pasta::Type CXXConversionDecl::ConversionType(void) const {
  auto &self = *(u.CXXConversionDecl);
  auto val = self.getConversionType();
  return TypeBuilder::Build(ast, val);
}

// 0: CXXConversionDecl::ExplicitSpecifier
bool CXXConversionDecl::IsExplicit(void) const {
  auto &self = *(u.CXXConversionDecl);
  auto val = self.isExplicit();
  return val;
}

bool CXXConversionDecl::IsLambdaToBlockPointerConversion(void) const {
  auto &self = *(u.CXXConversionDecl);
  auto val = self.isLambdaToBlockPointerConversion();
  return val;
}

std::vector<::pasta::ParmVarDecl> CXXConversionDecl::ParamDeclarations(void) const {
  auto convert_elem = [&] (const clang::ParmVarDecl * val) {
    if (val) {
      return DeclBuilder::Create<::pasta::ParmVarDecl>(ast, val);
    }
    __builtin_unreachable();
  };
  std::vector<::pasta::ParmVarDecl> ret;
  auto count = u.CXXConversionDecl->getNumParams();
  decltype(count) i = 0;
  for (; i < count; ++i) {
    ret.emplace_back(convert_elem(u.CXXConversionDecl->getParamDecl(i)));
  }
  return ret;
}

CXXDestructorDecl::CXXDestructorDecl(
    std::shared_ptr<ASTImpl> ast_,
    const ::clang::Decl *decl_)
    : CXXMethodDecl(std::move(ast_), decl_) {}

PASTA_DEFINE_BASE_OPERATORS(DeclContext, CXXDestructorDecl)
PASTA_DEFINE_BASE_OPERATORS(CXXMethodDecl, CXXDestructorDecl)
PASTA_DEFINE_BASE_OPERATORS(Decl, CXXDestructorDecl)
PASTA_DEFINE_BASE_OPERATORS(DeclaratorDecl, CXXDestructorDecl)
PASTA_DEFINE_BASE_OPERATORS(FunctionDecl, CXXDestructorDecl)
PASTA_DEFINE_BASE_OPERATORS(NamedDecl, CXXDestructorDecl)
PASTA_DEFINE_BASE_OPERATORS(ValueDecl, CXXDestructorDecl)
::pasta::CXXDestructorDecl CXXDestructorDecl::CanonicalDeclaration(void) const {
  auto &self = *(u.CXXDestructorDecl);
  auto val = self.getCanonicalDecl();
  if (val) {
    return DeclBuilder::Create<::pasta::CXXDestructorDecl>(ast, val);
  }
  assert(false && "CXXDestructorDecl::CanonicalDeclaration can return nullptr!");
  __builtin_unreachable();
}

::pasta::FunctionDecl CXXDestructorDecl::OperatorDelete(void) const {
  auto &self = *(u.CXXDestructorDecl);
  auto val = self.getOperatorDelete();
  if (val) {
    return DeclBuilder::Create<::pasta::FunctionDecl>(ast, val);
  }
  assert(false && "CXXDestructorDecl::OperatorDelete can return nullptr!");
  __builtin_unreachable();
}

::pasta::Expr CXXDestructorDecl::OperatorDeleteThisArgument(void) const {
  auto &self = *(u.CXXDestructorDecl);
  auto val = self.getOperatorDeleteThisArg();
  if (val) {
    return StmtBuilder::Create<::pasta::Expr>(ast, val);
  }
  assert(false && "CXXDestructorDecl::OperatorDeleteThisArgument can return nullptr!");
  __builtin_unreachable();
}

std::vector<::pasta::ParmVarDecl> CXXDestructorDecl::ParamDeclarations(void) const {
  auto convert_elem = [&] (const clang::ParmVarDecl * val) {
    if (val) {
      return DeclBuilder::Create<::pasta::ParmVarDecl>(ast, val);
    }
    __builtin_unreachable();
  };
  std::vector<::pasta::ParmVarDecl> ret;
  auto count = u.CXXDestructorDecl->getNumParams();
  decltype(count) i = 0;
  for (; i < count; ++i) {
    ret.emplace_back(convert_elem(u.CXXDestructorDecl->getParamDecl(i)));
  }
  return ret;
}

CXXRecordDecl::CXXRecordDecl(
    std::shared_ptr<ASTImpl> ast_,
    const ::clang::Decl *decl_)
    : RecordDecl(std::move(ast_), decl_) {}

PASTA_DEFINE_BASE_OPERATORS(DeclContext, CXXRecordDecl)
PASTA_DEFINE_BASE_OPERATORS(Decl, CXXRecordDecl)
PASTA_DEFINE_BASE_OPERATORS(NamedDecl, CXXRecordDecl)
PASTA_DEFINE_BASE_OPERATORS(RecordDecl, CXXRecordDecl)
PASTA_DEFINE_BASE_OPERATORS(TagDecl, CXXRecordDecl)
PASTA_DEFINE_BASE_OPERATORS(TypeDecl, CXXRecordDecl)
PASTA_DEFINE_DERIVED_OPERATORS(CXXRecordDecl, ClassTemplatePartialSpecializationDecl)
PASTA_DEFINE_DERIVED_OPERATORS(CXXRecordDecl, ClassTemplateSpecializationDecl)
bool CXXRecordDecl::AllowConstDefaultInitializer(void) const {
  auto &self = *(u.CXXRecordDecl);
  auto val = self.allowConstDefaultInit();
  return val;
}

// 0: CXXRecordDecl::Bases
// 0: CXXRecordDecl::
// 0: CXXRecordDecl::
enum MSInheritanceModel CXXRecordDecl::CalculateInheritanceModel(void) const {
  auto &self = *(u.CXXRecordDecl);
  auto val = self.calculateInheritanceModel();
  return static_cast<::pasta::MSInheritanceModel>(static_cast<int>(val));
}

// 0: CXXRecordDecl::
// 0: CXXRecordDecl::Captures
// 0: CXXRecordDecl::
// 0: CXXRecordDecl::
// 0: CXXRecordDecl::
// 0: CXXRecordDecl::
// 0: CXXRecordDecl::
// 0: CXXRecordDecl::
std::vector<::pasta::CXXConstructorDecl> CXXRecordDecl::Constructors(void) const {
  auto &self = *(u.CXXRecordDecl);
  auto val = self.ctors();
  std::vector<::pasta::CXXConstructorDecl> ret;
  for (auto decl_ptr : val) {
    ret.emplace_back(DeclBuilder::Create<::pasta::CXXConstructorDecl>(ast, decl_ptr));
  }
  return ret;
}

bool CXXRecordDecl::DefaultedCopyConstructorIsDeleted(void) const {
  auto &self = *(u.CXXRecordDecl);
  auto val = self.defaultedCopyConstructorIsDeleted();
  return val;
}

bool CXXRecordDecl::DefaultedDefaultConstructorIsConstexpr(void) const {
  auto &self = *(u.CXXRecordDecl);
  auto val = self.defaultedDefaultConstructorIsConstexpr();
  return val;
}

bool CXXRecordDecl::DefaultedDestructorIsConstexpr(void) const {
  auto &self = *(u.CXXRecordDecl);
  auto val = self.defaultedDestructorIsConstexpr();
  return val;
}

bool CXXRecordDecl::DefaultedDestructorIsDeleted(void) const {
  auto &self = *(u.CXXRecordDecl);
  auto val = self.defaultedDestructorIsDeleted();
  return val;
}

bool CXXRecordDecl::DefaultedMoveConstructorIsDeleted(void) const {
  auto &self = *(u.CXXRecordDecl);
  auto val = self.defaultedMoveConstructorIsDeleted();
  return val;
}

// 1: CXXRecordDecl::ForallBases
// 0: CXXRecordDecl::
// 0: CXXRecordDecl::
std::vector<::pasta::FriendDecl> CXXRecordDecl::Friends(void) const {
  auto &self = *(u.CXXRecordDecl);
  auto val = self.friends();
  std::vector<::pasta::FriendDecl> ret;
  for (auto decl_ptr : val) {
    ret.emplace_back(DeclBuilder::Create<::pasta::FriendDecl>(ast, decl_ptr));
  }
  return ret;
}

::pasta::CXXRecordDecl CXXRecordDecl::CanonicalDeclaration(void) const {
  auto &self = *(u.CXXRecordDecl);
  auto val = self.getCanonicalDecl();
  if (val) {
    return DeclBuilder::Create<::pasta::CXXRecordDecl>(ast, val);
  }
  assert(false && "CXXRecordDecl::CanonicalDeclaration can return nullptr!");
  __builtin_unreachable();
}

::pasta::CXXRecordDecl CXXRecordDecl::Definition(void) const {
  auto &self = *(u.CXXRecordDecl);
  auto val = self.getDefinition();
  if (val) {
    return DeclBuilder::Create<::pasta::CXXRecordDecl>(ast, val);
  }
  assert(false && "CXXRecordDecl::Definition can return nullptr!");
  __builtin_unreachable();
}

::pasta::FunctionTemplateDecl CXXRecordDecl::DependentLambdaCallOperator(void) const {
  auto &self = *(u.CXXRecordDecl);
  auto val = self.getDependentLambdaCallOperator();
  if (val) {
    return DeclBuilder::Create<::pasta::FunctionTemplateDecl>(ast, val);
  }
  assert(false && "CXXRecordDecl::DependentLambdaCallOperator can return nullptr!");
  __builtin_unreachable();
}

::pasta::ClassTemplateDecl CXXRecordDecl::DescribedClassTemplate(void) const {
  auto &self = *(u.CXXRecordDecl);
  auto val = self.getDescribedClassTemplate();
  if (val) {
    return DeclBuilder::Create<::pasta::ClassTemplateDecl>(ast, val);
  }
  assert(false && "CXXRecordDecl::DescribedClassTemplate can return nullptr!");
  __builtin_unreachable();
}

::pasta::CXXDestructorDecl CXXRecordDecl::Destructor(void) const {
  auto &self = *(u.CXXRecordDecl);
  auto val = self.getDestructor();
  if (val) {
    return DeclBuilder::Create<::pasta::CXXDestructorDecl>(ast, val);
  }
  assert(false && "CXXRecordDecl::Destructor can return nullptr!");
  __builtin_unreachable();
}

uint32_t CXXRecordDecl::DeviceLambdaManglingNumber(void) const {
  auto &self = *(u.CXXRecordDecl);
  auto val = self.getDeviceLambdaManglingNumber();
  return val;
}

// 0: CXXRecordDecl::GenericLambdaTemplateParameterList
::pasta::CXXRecordDecl CXXRecordDecl::InstantiatedFromMemberClass(void) const {
  auto &self = *(u.CXXRecordDecl);
  auto val = self.getInstantiatedFromMemberClass();
  if (val) {
    return DeclBuilder::Create<::pasta::CXXRecordDecl>(ast, val);
  }
  assert(false && "CXXRecordDecl::InstantiatedFromMemberClass can return nullptr!");
  __builtin_unreachable();
}

::pasta::CXXMethodDecl CXXRecordDecl::LambdaCallOperator(void) const {
  auto &self = *(u.CXXRecordDecl);
  auto val = self.getLambdaCallOperator();
  if (val) {
    return DeclBuilder::Create<::pasta::CXXMethodDecl>(ast, val);
  }
  assert(false && "CXXRecordDecl::LambdaCallOperator can return nullptr!");
  __builtin_unreachable();
}

enum LambdaCaptureDefault CXXRecordDecl::LambdaCaptureDefault(void) const {
  auto &self = *(u.CXXRecordDecl);
  auto val = self.getLambdaCaptureDefault();
  return static_cast<::pasta::LambdaCaptureDefault>(static_cast<unsigned int>(val));
}

::pasta::Decl CXXRecordDecl::LambdaContextDeclaration(void) const {
  auto &self = *(u.CXXRecordDecl);
  auto val = self.getLambdaContextDecl();
  if (val) {
    return DeclBuilder::Create<::pasta::Decl>(ast, val);
  }
  assert(false && "CXXRecordDecl::LambdaContextDeclaration can return nullptr!");
  __builtin_unreachable();
}

std::vector<::pasta::NamedDecl> CXXRecordDecl::LambdaExplicitTemplateParameters(void) const {
  auto &self = *(u.CXXRecordDecl);
  auto val = self.getLambdaExplicitTemplateParameters();
  std::vector<::pasta::NamedDecl> ret;
  for (auto decl_ptr : val) {
    ret.emplace_back(DeclBuilder::Create<::pasta::NamedDecl>(ast, decl_ptr));
  }
  return ret;
}

uint32_t CXXRecordDecl::LambdaManglingNumber(void) const {
  auto &self = *(u.CXXRecordDecl);
  auto val = self.getLambdaManglingNumber();
  return val;
}

// 0: CXXRecordDecl::LambdaTypeInfo
enum MSInheritanceModel CXXRecordDecl::MSInheritanceModel(void) const {
  auto &self = *(u.CXXRecordDecl);
  auto val = self.getMSInheritanceModel();
  return static_cast<::pasta::MSInheritanceModel>(static_cast<int>(val));
}

enum MSVtorDispMode CXXRecordDecl::MSVtorDispMode(void) const {
  auto &self = *(u.CXXRecordDecl);
  auto val = self.getMSVtorDispMode();
  return static_cast<::pasta::MSVtorDispMode>(static_cast<int>(val));
}

// 0: CXXRecordDecl::MemberSpecializationInfo
::pasta::CXXRecordDecl CXXRecordDecl::MostRecentDeclaration(void) const {
  auto &self = *(u.CXXRecordDecl);
  auto val = self.getMostRecentDecl();
  if (val) {
    return DeclBuilder::Create<::pasta::CXXRecordDecl>(ast, val);
  }
  assert(false && "CXXRecordDecl::MostRecentDeclaration can return nullptr!");
  __builtin_unreachable();
}

::pasta::CXXRecordDecl CXXRecordDecl::MostRecentNonInjectedDeclaration(void) const {
  auto &self = *(u.CXXRecordDecl);
  auto val = self.getMostRecentNonInjectedDecl();
  if (val) {
    return DeclBuilder::Create<::pasta::CXXRecordDecl>(ast, val);
  }
  assert(false && "CXXRecordDecl::MostRecentNonInjectedDeclaration can return nullptr!");
  __builtin_unreachable();
}

uint32_t CXXRecordDecl::NumBases(void) const {
  auto &self = *(u.CXXRecordDecl);
  auto val = self.getNumBases();
  return val;
}

uint32_t CXXRecordDecl::NumVirtualBases(void) const {
  auto &self = *(u.CXXRecordDecl);
  auto val = self.getNumVBases();
  return val;
}

uint32_t CXXRecordDecl::ODRHash(void) const {
  auto &self = *(u.CXXRecordDecl);
  auto val = self.getODRHash();
  return val;
}

::pasta::CXXRecordDecl CXXRecordDecl::PreviousDeclaration(void) const {
  auto &self = *(u.CXXRecordDecl);
  auto val = self.getPreviousDecl();
  if (val) {
    return DeclBuilder::Create<::pasta::CXXRecordDecl>(ast, val);
  }
  assert(false && "CXXRecordDecl::PreviousDeclaration can return nullptr!");
  __builtin_unreachable();
}

::pasta::CXXRecordDecl CXXRecordDecl::TemplateInstantiationPattern(void) const {
  auto &self = *(u.CXXRecordDecl);
  auto val = self.getTemplateInstantiationPattern();
  if (val) {
    return DeclBuilder::Create<::pasta::CXXRecordDecl>(ast, val);
  }
  assert(false && "CXXRecordDecl::TemplateInstantiationPattern can return nullptr!");
  __builtin_unreachable();
}

enum TemplateSpecializationKind CXXRecordDecl::TemplateSpecializationKind(void) const {
  auto &self = *(u.CXXRecordDecl);
  auto val = self.getTemplateSpecializationKind();
  return static_cast<::pasta::TemplateSpecializationKind>(static_cast<unsigned int>(val));
}

// 0: CXXRecordDecl::VisibleConversionFunctions
bool CXXRecordDecl::HasAnyDependentBases(void) const {
  auto &self = *(u.CXXRecordDecl);
  auto val = self.hasAnyDependentBases();
  return val;
}

bool CXXRecordDecl::HasConstexprDefaultConstructor(void) const {
  auto &self = *(u.CXXRecordDecl);
  auto val = self.hasConstexprDefaultConstructor();
  return val;
}

bool CXXRecordDecl::HasConstexprDestructor(void) const {
  auto &self = *(u.CXXRecordDecl);
  auto val = self.hasConstexprDestructor();
  return val;
}

bool CXXRecordDecl::HasConstexprNonCopyMoveConstructor(void) const {
  auto &self = *(u.CXXRecordDecl);
  auto val = self.hasConstexprNonCopyMoveConstructor();
  return val;
}

bool CXXRecordDecl::HasCopyAssignmentWithConstParam(void) const {
  auto &self = *(u.CXXRecordDecl);
  auto val = self.hasCopyAssignmentWithConstParam();
  return val;
}

bool CXXRecordDecl::HasCopyConstructorWithConstParam(void) const {
  auto &self = *(u.CXXRecordDecl);
  auto val = self.hasCopyConstructorWithConstParam();
  return val;
}

bool CXXRecordDecl::HasDefaultConstructor(void) const {
  auto &self = *(u.CXXRecordDecl);
  auto val = self.hasDefaultConstructor();
  return val;
}

bool CXXRecordDecl::HasDefinition(void) const {
  auto &self = *(u.CXXRecordDecl);
  auto val = self.hasDefinition();
  return val;
}

bool CXXRecordDecl::HasDirectFields(void) const {
  auto &self = *(u.CXXRecordDecl);
  auto val = self.hasDirectFields();
  return val;
}

bool CXXRecordDecl::HasFriends(void) const {
  auto &self = *(u.CXXRecordDecl);
  auto val = self.hasFriends();
  return val;
}

bool CXXRecordDecl::HasInClassInitializer(void) const {
  auto &self = *(u.CXXRecordDecl);
  auto val = self.hasInClassInitializer();
  return val;
}

bool CXXRecordDecl::HasInheritedAssignment(void) const {
  auto &self = *(u.CXXRecordDecl);
  auto val = self.hasInheritedAssignment();
  return val;
}

bool CXXRecordDecl::HasInheritedConstructor(void) const {
  auto &self = *(u.CXXRecordDecl);
  auto val = self.hasInheritedConstructor();
  return val;
}

bool CXXRecordDecl::HasIrrelevantDestructor(void) const {
  auto &self = *(u.CXXRecordDecl);
  auto val = self.hasIrrelevantDestructor();
  return val;
}

bool CXXRecordDecl::HasKnownLambdaInternalLinkage(void) const {
  auto &self = *(u.CXXRecordDecl);
  auto val = self.hasKnownLambdaInternalLinkage();
  return val;
}

// 1: CXXRecordDecl::HasMemberName
bool CXXRecordDecl::HasMoveAssignment(void) const {
  auto &self = *(u.CXXRecordDecl);
  auto val = self.hasMoveAssignment();
  return val;
}

bool CXXRecordDecl::HasMoveConstructor(void) const {
  auto &self = *(u.CXXRecordDecl);
  auto val = self.hasMoveConstructor();
  return val;
}

bool CXXRecordDecl::HasMutableFields(void) const {
  auto &self = *(u.CXXRecordDecl);
  auto val = self.hasMutableFields();
  return val;
}

bool CXXRecordDecl::HasNonLiteralTypeFieldsOrBases(void) const {
  auto &self = *(u.CXXRecordDecl);
  auto val = self.hasNonLiteralTypeFieldsOrBases();
  return val;
}

bool CXXRecordDecl::HasNonTrivialCopyAssignment(void) const {
  auto &self = *(u.CXXRecordDecl);
  auto val = self.hasNonTrivialCopyAssignment();
  return val;
}

bool CXXRecordDecl::HasNonTrivialCopyConstructor(void) const {
  auto &self = *(u.CXXRecordDecl);
  auto val = self.hasNonTrivialCopyConstructor();
  return val;
}

bool CXXRecordDecl::HasNonTrivialCopyConstructorForCall(void) const {
  auto &self = *(u.CXXRecordDecl);
  auto val = self.hasNonTrivialCopyConstructorForCall();
  return val;
}

bool CXXRecordDecl::HasNonTrivialDefaultConstructor(void) const {
  auto &self = *(u.CXXRecordDecl);
  auto val = self.hasNonTrivialDefaultConstructor();
  return val;
}

bool CXXRecordDecl::HasNonTrivialDestructor(void) const {
  auto &self = *(u.CXXRecordDecl);
  auto val = self.hasNonTrivialDestructor();
  return val;
}

bool CXXRecordDecl::HasNonTrivialDestructorForCall(void) const {
  auto &self = *(u.CXXRecordDecl);
  auto val = self.hasNonTrivialDestructorForCall();
  return val;
}

bool CXXRecordDecl::HasNonTrivialMoveAssignment(void) const {
  auto &self = *(u.CXXRecordDecl);
  auto val = self.hasNonTrivialMoveAssignment();
  return val;
}

bool CXXRecordDecl::HasNonTrivialMoveConstructor(void) const {
  auto &self = *(u.CXXRecordDecl);
  auto val = self.hasNonTrivialMoveConstructor();
  return val;
}

bool CXXRecordDecl::HasNonTrivialMoveConstructorForCall(void) const {
  auto &self = *(u.CXXRecordDecl);
  auto val = self.hasNonTrivialMoveConstructorForCall();
  return val;
}

bool CXXRecordDecl::HasPrivateFields(void) const {
  auto &self = *(u.CXXRecordDecl);
  auto val = self.hasPrivateFields();
  return val;
}

bool CXXRecordDecl::HasProtectedFields(void) const {
  auto &self = *(u.CXXRecordDecl);
  auto val = self.hasProtectedFields();
  return val;
}

bool CXXRecordDecl::HasSimpleCopyAssignment(void) const {
  auto &self = *(u.CXXRecordDecl);
  auto val = self.hasSimpleCopyAssignment();
  return val;
}

bool CXXRecordDecl::HasSimpleCopyConstructor(void) const {
  auto &self = *(u.CXXRecordDecl);
  auto val = self.hasSimpleCopyConstructor();
  return val;
}

bool CXXRecordDecl::HasSimpleDestructor(void) const {
  auto &self = *(u.CXXRecordDecl);
  auto val = self.hasSimpleDestructor();
  return val;
}

bool CXXRecordDecl::HasSimpleMoveAssignment(void) const {
  auto &self = *(u.CXXRecordDecl);
  auto val = self.hasSimpleMoveAssignment();
  return val;
}

bool CXXRecordDecl::HasSimpleMoveConstructor(void) const {
  auto &self = *(u.CXXRecordDecl);
  auto val = self.hasSimpleMoveConstructor();
  return val;
}

bool CXXRecordDecl::HasTrivialCopyAssignment(void) const {
  auto &self = *(u.CXXRecordDecl);
  auto val = self.hasTrivialCopyAssignment();
  return val;
}

bool CXXRecordDecl::HasTrivialCopyConstructor(void) const {
  auto &self = *(u.CXXRecordDecl);
  auto val = self.hasTrivialCopyConstructor();
  return val;
}

bool CXXRecordDecl::HasTrivialCopyConstructorForCall(void) const {
  auto &self = *(u.CXXRecordDecl);
  auto val = self.hasTrivialCopyConstructorForCall();
  return val;
}

bool CXXRecordDecl::HasTrivialDefaultConstructor(void) const {
  auto &self = *(u.CXXRecordDecl);
  auto val = self.hasTrivialDefaultConstructor();
  return val;
}

bool CXXRecordDecl::HasTrivialDestructor(void) const {
  auto &self = *(u.CXXRecordDecl);
  auto val = self.hasTrivialDestructor();
  return val;
}

bool CXXRecordDecl::HasTrivialDestructorForCall(void) const {
  auto &self = *(u.CXXRecordDecl);
  auto val = self.hasTrivialDestructorForCall();
  return val;
}

bool CXXRecordDecl::HasTrivialMoveAssignment(void) const {
  auto &self = *(u.CXXRecordDecl);
  auto val = self.hasTrivialMoveAssignment();
  return val;
}

bool CXXRecordDecl::HasTrivialMoveConstructor(void) const {
  auto &self = *(u.CXXRecordDecl);
  auto val = self.hasTrivialMoveConstructor();
  return val;
}

bool CXXRecordDecl::HasTrivialMoveConstructorForCall(void) const {
  auto &self = *(u.CXXRecordDecl);
  auto val = self.hasTrivialMoveConstructorForCall();
  return val;
}

bool CXXRecordDecl::HasUninitializedReferenceMember(void) const {
  auto &self = *(u.CXXRecordDecl);
  auto val = self.hasUninitializedReferenceMember();
  return val;
}

bool CXXRecordDecl::HasUserDeclaredConstructor(void) const {
  auto &self = *(u.CXXRecordDecl);
  auto val = self.hasUserDeclaredConstructor();
  return val;
}

bool CXXRecordDecl::HasUserDeclaredCopyAssignment(void) const {
  auto &self = *(u.CXXRecordDecl);
  auto val = self.hasUserDeclaredCopyAssignment();
  return val;
}

bool CXXRecordDecl::HasUserDeclaredCopyConstructor(void) const {
  auto &self = *(u.CXXRecordDecl);
  auto val = self.hasUserDeclaredCopyConstructor();
  return val;
}

bool CXXRecordDecl::HasUserDeclaredDestructor(void) const {
  auto &self = *(u.CXXRecordDecl);
  auto val = self.hasUserDeclaredDestructor();
  return val;
}

bool CXXRecordDecl::HasUserDeclaredMoveAssignment(void) const {
  auto &self = *(u.CXXRecordDecl);
  auto val = self.hasUserDeclaredMoveAssignment();
  return val;
}

bool CXXRecordDecl::HasUserDeclaredMoveConstructor(void) const {
  auto &self = *(u.CXXRecordDecl);
  auto val = self.hasUserDeclaredMoveConstructor();
  return val;
}

bool CXXRecordDecl::HasUserDeclaredMoveOperation(void) const {
  auto &self = *(u.CXXRecordDecl);
  auto val = self.hasUserDeclaredMoveOperation();
  return val;
}

bool CXXRecordDecl::HasUserProvidedDefaultConstructor(void) const {
  auto &self = *(u.CXXRecordDecl);
  auto val = self.hasUserProvidedDefaultConstructor();
  return val;
}

bool CXXRecordDecl::HasVariantMembers(void) const {
  auto &self = *(u.CXXRecordDecl);
  auto val = self.hasVariantMembers();
  return val;
}

bool CXXRecordDecl::ImplicitCopyAssignmentHasConstParam(void) const {
  auto &self = *(u.CXXRecordDecl);
  auto val = self.implicitCopyAssignmentHasConstParam();
  return val;
}

bool CXXRecordDecl::ImplicitCopyConstructorHasConstParam(void) const {
  auto &self = *(u.CXXRecordDecl);
  auto val = self.implicitCopyConstructorHasConstParam();
  return val;
}

bool CXXRecordDecl::IsAbstract(void) const {
  auto &self = *(u.CXXRecordDecl);
  auto val = self.isAbstract();
  return val;
}

bool CXXRecordDecl::IsAggregate(void) const {
  auto &self = *(u.CXXRecordDecl);
  auto val = self.isAggregate();
  return val;
}

bool CXXRecordDecl::IsAnyDestructorNoReturn(void) const {
  auto &self = *(u.CXXRecordDecl);
  auto val = self.isAnyDestructorNoReturn();
  return val;
}

bool CXXRecordDecl::IsCLike(void) const {
  auto &self = *(u.CXXRecordDecl);
  auto val = self.isCLike();
  return val;
}

bool CXXRecordDecl::IsCXX11StandardLayout(void) const {
  auto &self = *(u.CXXRecordDecl);
  auto val = self.isCXX11StandardLayout();
  return val;
}

// 1: CXXRecordDecl::IsCurrentInstantiation
bool CXXRecordDecl::IsDependentLambda(void) const {
  auto &self = *(u.CXXRecordDecl);
  auto val = self.isDependentLambda();
  return val;
}

bool CXXRecordDecl::IsDynamicClass(void) const {
  auto &self = *(u.CXXRecordDecl);
  auto val = self.isDynamicClass();
  return val;
}

bool CXXRecordDecl::IsEffectivelyFinal(void) const {
  auto &self = *(u.CXXRecordDecl);
  auto val = self.isEffectivelyFinal();
  return val;
}

bool CXXRecordDecl::IsEmpty(void) const {
  auto &self = *(u.CXXRecordDecl);
  auto val = self.isEmpty();
  return val;
}

bool CXXRecordDecl::IsGenericLambda(void) const {
  auto &self = *(u.CXXRecordDecl);
  auto val = self.isGenericLambda();
  return val;
}

bool CXXRecordDecl::IsInterfaceLike(void) const {
  auto &self = *(u.CXXRecordDecl);
  auto val = self.isInterfaceLike();
  return val;
}

bool CXXRecordDecl::IsLambda(void) const {
  auto &self = *(u.CXXRecordDecl);
  auto val = self.isLambda();
  return val;
}

bool CXXRecordDecl::IsLiteral(void) const {
  auto &self = *(u.CXXRecordDecl);
  auto val = self.isLiteral();
  return val;
}

::pasta::FunctionDecl CXXRecordDecl::IsLocalClass(void) const {
  auto &self = *(u.CXXRecordDecl);
  auto val = self.isLocalClass();
  if (val) {
    return DeclBuilder::Create<::pasta::FunctionDecl>(ast, val);
  }
  assert(false && "CXXRecordDecl::IsLocalClass can return nullptr!");
  __builtin_unreachable();
}

bool CXXRecordDecl::IsPOD(void) const {
  auto &self = *(u.CXXRecordDecl);
  auto val = self.isPOD();
  return val;
}

bool CXXRecordDecl::IsParsingBaseSpecifiers(void) const {
  auto &self = *(u.CXXRecordDecl);
  auto val = self.isParsingBaseSpecifiers();
  return val;
}

bool CXXRecordDecl::IsPolymorphic(void) const {
  auto &self = *(u.CXXRecordDecl);
  auto val = self.isPolymorphic();
  return val;
}

// 1: CXXRecordDecl::IsProvablyNotDerivedFrom
bool CXXRecordDecl::IsStandardLayout(void) const {
  auto &self = *(u.CXXRecordDecl);
  auto val = self.isStandardLayout();
  return val;
}

bool CXXRecordDecl::IsStructural(void) const {
  auto &self = *(u.CXXRecordDecl);
  auto val = self.isStructural();
  return val;
}

bool CXXRecordDecl::IsTrivial(void) const {
  auto &self = *(u.CXXRecordDecl);
  auto val = self.isTrivial();
  return val;
}

bool CXXRecordDecl::IsTriviallyCopyable(void) const {
  auto &self = *(u.CXXRecordDecl);
  auto val = self.isTriviallyCopyable();
  return val;
}

// 1: CXXRecordDecl::IsVirtuallyDerivedFrom
bool CXXRecordDecl::LambdaIsDefaultConstructibleAndAssignable(void) const {
  auto &self = *(u.CXXRecordDecl);
  auto val = self.lambdaIsDefaultConstructibleAndAssignable();
  return val;
}

// 2: LookupInBases
bool CXXRecordDecl::MayBeAbstract(void) const {
  auto &self = *(u.CXXRecordDecl);
  auto val = self.mayBeAbstract();
  return val;
}

bool CXXRecordDecl::MayBeDynamicClass(void) const {
  auto &self = *(u.CXXRecordDecl);
  auto val = self.mayBeDynamicClass();
  return val;
}

bool CXXRecordDecl::MayBeNonDynamicClass(void) const {
  auto &self = *(u.CXXRecordDecl);
  auto val = self.mayBeNonDynamicClass();
  return val;
}

// 0: CXXRecordDecl::
// 0: CXXRecordDecl::
std::vector<::pasta::CXXMethodDecl> CXXRecordDecl::Methods(void) const {
  auto &self = *(u.CXXRecordDecl);
  auto val = self.methods();
  std::vector<::pasta::CXXMethodDecl> ret;
  for (auto decl_ptr : val) {
    ret.emplace_back(DeclBuilder::Create<::pasta::CXXMethodDecl>(ast, decl_ptr));
  }
  return ret;
}

bool CXXRecordDecl::NeedsImplicitCopyAssignment(void) const {
  auto &self = *(u.CXXRecordDecl);
  auto val = self.needsImplicitCopyAssignment();
  return val;
}

bool CXXRecordDecl::NeedsImplicitCopyConstructor(void) const {
  auto &self = *(u.CXXRecordDecl);
  auto val = self.needsImplicitCopyConstructor();
  return val;
}

bool CXXRecordDecl::NeedsImplicitDefaultConstructor(void) const {
  auto &self = *(u.CXXRecordDecl);
  auto val = self.needsImplicitDefaultConstructor();
  return val;
}

bool CXXRecordDecl::NeedsImplicitDestructor(void) const {
  auto &self = *(u.CXXRecordDecl);
  auto val = self.needsImplicitDestructor();
  return val;
}

bool CXXRecordDecl::NeedsImplicitMoveAssignment(void) const {
  auto &self = *(u.CXXRecordDecl);
  auto val = self.needsImplicitMoveAssignment();
  return val;
}

bool CXXRecordDecl::NeedsImplicitMoveConstructor(void) const {
  auto &self = *(u.CXXRecordDecl);
  auto val = self.needsImplicitMoveConstructor();
  return val;
}

bool CXXRecordDecl::NeedsOverloadResolutionForCopyAssignment(void) const {
  auto &self = *(u.CXXRecordDecl);
  auto val = self.needsOverloadResolutionForCopyAssignment();
  return val;
}

bool CXXRecordDecl::NeedsOverloadResolutionForCopyConstructor(void) const {
  auto &self = *(u.CXXRecordDecl);
  auto val = self.needsOverloadResolutionForCopyConstructor();
  return val;
}

bool CXXRecordDecl::NeedsOverloadResolutionForDestructor(void) const {
  auto &self = *(u.CXXRecordDecl);
  auto val = self.needsOverloadResolutionForDestructor();
  return val;
}

bool CXXRecordDecl::NeedsOverloadResolutionForMoveAssignment(void) const {
  auto &self = *(u.CXXRecordDecl);
  auto val = self.needsOverloadResolutionForMoveAssignment();
  return val;
}

bool CXXRecordDecl::NeedsOverloadResolutionForMoveConstructor(void) const {
  auto &self = *(u.CXXRecordDecl);
  auto val = self.needsOverloadResolutionForMoveConstructor();
  return val;
}

bool CXXRecordDecl::NullFieldOffsetIsZero(void) const {
  auto &self = *(u.CXXRecordDecl);
  auto val = self.nullFieldOffsetIsZero();
  return val;
}

// 0: CXXRecordDecl::VirtualBases
// 0: CXXRecordDecl::
// 0: CXXRecordDecl::
ClassTemplateSpecializationDecl::ClassTemplateSpecializationDecl(
    std::shared_ptr<ASTImpl> ast_,
    const ::clang::Decl *decl_)
    : CXXRecordDecl(std::move(ast_), decl_) {}

PASTA_DEFINE_BASE_OPERATORS(DeclContext, ClassTemplateSpecializationDecl)
PASTA_DEFINE_BASE_OPERATORS(CXXRecordDecl, ClassTemplateSpecializationDecl)
PASTA_DEFINE_BASE_OPERATORS(Decl, ClassTemplateSpecializationDecl)
PASTA_DEFINE_BASE_OPERATORS(NamedDecl, ClassTemplateSpecializationDecl)
PASTA_DEFINE_BASE_OPERATORS(RecordDecl, ClassTemplateSpecializationDecl)
PASTA_DEFINE_BASE_OPERATORS(TagDecl, ClassTemplateSpecializationDecl)
PASTA_DEFINE_BASE_OPERATORS(TypeDecl, ClassTemplateSpecializationDecl)
PASTA_DEFINE_DERIVED_OPERATORS(ClassTemplateSpecializationDecl, ClassTemplatePartialSpecializationDecl)
::pasta::Token ClassTemplateSpecializationDecl::ExternToken(void) const {
  auto &self = *(u.ClassTemplateSpecializationDecl);
  auto val = self.getExternLoc();
  return ast->TokenAt(val);
}

std::variant<std::monostate, ::pasta::ClassTemplateDecl, ::pasta::ClassTemplatePartialSpecializationDecl> ClassTemplateSpecializationDecl::InstantiatedFrom(void) const {
  auto &self = *(u.ClassTemplateSpecializationDecl);
  auto val = self.getInstantiatedFrom();
  std::variant<std::monostate, ::pasta::ClassTemplateDecl, ::pasta::ClassTemplatePartialSpecializationDecl> ret;
  if (val) {
    if (auto a_ptr = val.dyn_cast<clang::ClassTemplateDecl *>()) {
      ret = DeclBuilder::Create<::pasta::ClassTemplateDecl>(ast, a_ptr);
    } else if (auto b_ptr = val.dyn_cast<clang::ClassTemplatePartialSpecializationDecl *>()) {
      ret = DeclBuilder::Create<::pasta::ClassTemplatePartialSpecializationDecl>(ast, b_ptr);
    } else {
      ret = {};
    }
  } else {
    ret = {};
  }
  return ret;
}

::pasta::Token ClassTemplateSpecializationDecl::PointOfInstantiation(void) const {
  auto &self = *(u.ClassTemplateSpecializationDecl);
  auto val = self.getPointOfInstantiation();
  return ast->TokenAt(val);
}

::pasta::TokenRange ClassTemplateSpecializationDecl::TokenRange(void) const {
  return ast->DeclTokenRange(u.ClassTemplateSpecializationDecl);
}

enum TemplateSpecializationKind ClassTemplateSpecializationDecl::SpecializationKind(void) const {
  auto &self = *(u.ClassTemplateSpecializationDecl);
  auto val = self.getSpecializationKind();
  return static_cast<::pasta::TemplateSpecializationKind>(static_cast<unsigned int>(val));
}

::pasta::ClassTemplateDecl ClassTemplateSpecializationDecl::SpecializedTemplate(void) const {
  auto &self = *(u.ClassTemplateSpecializationDecl);
  auto val = self.getSpecializedTemplate();
  if (val) {
    return DeclBuilder::Create<::pasta::ClassTemplateDecl>(ast, val);
  }
  assert(false && "ClassTemplateSpecializationDecl::SpecializedTemplate can return nullptr!");
  __builtin_unreachable();
}

std::variant<std::monostate, ::pasta::ClassTemplateDecl, ::pasta::ClassTemplatePartialSpecializationDecl> ClassTemplateSpecializationDecl::SpecializedTemplateOrPartial(void) const {
  auto &self = *(u.ClassTemplateSpecializationDecl);
  auto val = self.getSpecializedTemplateOrPartial();
  std::variant<std::monostate, ::pasta::ClassTemplateDecl, ::pasta::ClassTemplatePartialSpecializationDecl> ret;
  if (val) {
    if (auto a_ptr = val.dyn_cast<clang::ClassTemplateDecl *>()) {
      ret = DeclBuilder::Create<::pasta::ClassTemplateDecl>(ast, a_ptr);
    } else if (auto b_ptr = val.dyn_cast<clang::ClassTemplatePartialSpecializationDecl *>()) {
      ret = DeclBuilder::Create<::pasta::ClassTemplatePartialSpecializationDecl>(ast, b_ptr);
    } else {
      ret = {};
    }
  } else {
    ret = {};
  }
  return ret;
}

// 0: ClassTemplateSpecializationDecl::TemplateArguments
// 0: ClassTemplateSpecializationDecl::TemplateInstantiationArguments
::pasta::Token ClassTemplateSpecializationDecl::TemplateKeywordToken(void) const {
  auto &self = *(u.ClassTemplateSpecializationDecl);
  auto val = self.getTemplateKeywordLoc();
  return ast->TokenAt(val);
}

// 0: ClassTemplateSpecializationDecl::TypeAsWritten
bool ClassTemplateSpecializationDecl::IsClassScopeExplicitSpecialization(void) const {
  auto &self = *(u.ClassTemplateSpecializationDecl);
  auto val = self.isClassScopeExplicitSpecialization();
  return val;
}

bool ClassTemplateSpecializationDecl::IsExplicitInstantiationOrSpecialization(void) const {
  auto &self = *(u.ClassTemplateSpecializationDecl);
  auto val = self.isExplicitInstantiationOrSpecialization();
  return val;
}

bool ClassTemplateSpecializationDecl::IsExplicitSpecialization(void) const {
  auto &self = *(u.ClassTemplateSpecializationDecl);
  auto val = self.isExplicitSpecialization();
  return val;
}

ClassTemplatePartialSpecializationDecl::ClassTemplatePartialSpecializationDecl(
    std::shared_ptr<ASTImpl> ast_,
    const ::clang::Decl *decl_)
    : ClassTemplateSpecializationDecl(std::move(ast_), decl_) {}

PASTA_DEFINE_BASE_OPERATORS(DeclContext, ClassTemplatePartialSpecializationDecl)
PASTA_DEFINE_BASE_OPERATORS(CXXRecordDecl, ClassTemplatePartialSpecializationDecl)
PASTA_DEFINE_BASE_OPERATORS(ClassTemplateSpecializationDecl, ClassTemplatePartialSpecializationDecl)
PASTA_DEFINE_BASE_OPERATORS(Decl, ClassTemplatePartialSpecializationDecl)
PASTA_DEFINE_BASE_OPERATORS(NamedDecl, ClassTemplatePartialSpecializationDecl)
PASTA_DEFINE_BASE_OPERATORS(RecordDecl, ClassTemplatePartialSpecializationDecl)
PASTA_DEFINE_BASE_OPERATORS(TagDecl, ClassTemplatePartialSpecializationDecl)
PASTA_DEFINE_BASE_OPERATORS(TypeDecl, ClassTemplatePartialSpecializationDecl)
::pasta::Type ClassTemplatePartialSpecializationDecl::InjectedSpecializationType(void) const {
  auto &self = *(u.ClassTemplatePartialSpecializationDecl);
  auto val = self.getInjectedSpecializationType();
  return TypeBuilder::Build(ast, val);
}

::pasta::ClassTemplatePartialSpecializationDecl ClassTemplatePartialSpecializationDecl::InstantiatedFromMember(void) const {
  auto &self = *(u.ClassTemplatePartialSpecializationDecl);
  auto val = self.getInstantiatedFromMember();
  if (val) {
    return DeclBuilder::Create<::pasta::ClassTemplatePartialSpecializationDecl>(ast, val);
  }
  assert(false && "ClassTemplatePartialSpecializationDecl::InstantiatedFromMember can return nullptr!");
  __builtin_unreachable();
}

::pasta::ClassTemplatePartialSpecializationDecl ClassTemplatePartialSpecializationDecl::InstantiatedFromMemberTemplate(void) const {
  auto &self = *(u.ClassTemplatePartialSpecializationDecl);
  auto val = self.getInstantiatedFromMemberTemplate();
  if (val) {
    return DeclBuilder::Create<::pasta::ClassTemplatePartialSpecializationDecl>(ast, val);
  }
  assert(false && "ClassTemplatePartialSpecializationDecl::InstantiatedFromMemberTemplate can return nullptr!");
  __builtin_unreachable();
}

// 0: ClassTemplatePartialSpecializationDecl::TemplateArgumentsAsWritten
// 0: ClassTemplatePartialSpecializationDecl::TemplateParameters
bool ClassTemplatePartialSpecializationDecl::HasAssociatedConstraints(void) const {
  auto &self = *(u.ClassTemplatePartialSpecializationDecl);
  auto val = self.hasAssociatedConstraints();
  return val;
}

}  // namespace pasta
#endif  // PASTA_IN_BOOTSTRAP<|MERGE_RESOLUTION|>--- conflicted
+++ resolved
@@ -3498,64 +3498,6 @@
   return val;
 }
 
-<<<<<<< HEAD
-=======
-UsingDecl::UsingDecl(
-    std::shared_ptr<ASTImpl> ast_,
-    const ::clang::Decl *decl_)
-    : NamedDecl(std::move(ast_), decl_) {}
-
-PASTA_DEFINE_BASE_OPERATORS(Decl, UsingDecl)
-PASTA_DEFINE_BASE_OPERATORS(NamedDecl, UsingDecl)
-::pasta::UsingDecl UsingDecl::CanonicalDeclaration(void) const {
-  auto &self = *(u.UsingDecl);
-  auto val = self.getCanonicalDecl();
-  if (val) {
-    return DeclBuilder::Create<::pasta::UsingDecl>(ast, val);
-  }
-  assert(false && "UsingDecl::CanonicalDeclaration can return nullptr!");
-  __builtin_unreachable();
-}
-
-// 0: UsingDecl::NameInfo
-// 0: UsingDecl::Qualifier
-// 0: UsingDecl::QualifierToken
-::pasta::TokenRange UsingDecl::TokenRange(void) const {
-  return ast->DeclTokenRange(u.UsingDecl);
-}
-
-::pasta::Token UsingDecl::UsingToken(void) const {
-  auto &self = *(u.UsingDecl);
-  auto val = self.getUsingLoc();
-  return ast->TokenAt(val);
-}
-
-bool UsingDecl::HasTypename(void) const {
-  auto &self = *(u.UsingDecl);
-  auto val = self.hasTypename();
-  return val;
-}
-
-bool UsingDecl::IsAccessDeclaration(void) const {
-  auto &self = *(u.UsingDecl);
-  auto val = self.isAccessDeclaration();
-  return val;
-}
-
-// 0: UsingDecl::
-// 0: UsingDecl::
-// 0: UsingDecl::
-std::vector<::pasta::UsingShadowDecl> UsingDecl::Shadows(void) const {
-  auto &self = *(u.UsingDecl);
-  auto val = self.shadows();
-  std::vector<::pasta::UsingShadowDecl> ret;
-  for (auto decl_ptr : val) {
-    ret.emplace_back(DeclBuilder::Create<::pasta::UsingShadowDecl>(ast, decl_ptr));
-  }
-  return ret;
-}
-
->>>>>>> 30f93ab2
 UsingDirectiveDecl::UsingDirectiveDecl(
     std::shared_ptr<ASTImpl> ast_,
     const ::clang::Decl *decl_)
